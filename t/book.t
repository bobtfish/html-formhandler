--- conflicted
+++ resolved
@@ -6,11 +6,7 @@
 BEGIN {
    eval "use DBIx::Class";
    plan skip_all => 'DBIX::Class required' if $@;
-<<<<<<< HEAD
    plan tests => 23;
-=======
-   plan tests => 21;
->>>>>>> 035d8641
 }
 
 use_ok( 'HTML::FormHandler' );
