--- conflicted
+++ resolved
@@ -21,16 +21,10 @@
             },
             fruit      => 'Select',
             vegetables => 'Multiple',
-<<<<<<< HEAD
             active     => 'Checkbox',
             comments   => 'TextArea',
             hidden     => 'Hidden',
             selected   => 'Boolean',
-=======
-            active => 'Checkbox',
-            comments => 'TextArea',
-            hidden => 'Hidden',
->>>>>>> 9a4b977a
          }
       },
    }
@@ -73,14 +67,10 @@
 ok( $output5, 'output from textarea' );
 
 my $output6 = $form->render_field( $form->field('hidden') );
-<<<<<<< HEAD
-ok( $output6, 'output from textarea' );
+ok( $output6 =~ m/type="hidden"/, 'output from hidden field' );
 
 my $output7 = $form->render_field( $form->field('selected') );
 ok( $output7, 'output from boolean' );
-=======
-ok( $output6 =~ m/type="hidden"/, 'output from hidden field' );
->>>>>>> 9a4b977a
 
 $output = $form->render;
 ok( $output, 'get rendered output from form');