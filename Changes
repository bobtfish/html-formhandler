--- conflicted
+++ resolved
@@ -1,9 +1,3 @@
-<<<<<<< HEAD
-0.29003 Mon Jan 18, 2010
-    Arguments to '->new' may now be a hashref.  This increases compatibility
-    with the normal expection of Moose based classes.
-
-=======
 0.30 Mon Feb 1, 2010
     Improve Display Field, adding more ways to set html
     Add initial pass at more automatic TT rendering
@@ -19,7 +13,6 @@
     Fix bug displaying empty repeatable element if no values from object
     Improvements in I18N factoring
     
->>>>>>> a4aa4d94
 0.29002 Wed Dec 16, 2009
     Remove locale.t from dist until issues solved
 
