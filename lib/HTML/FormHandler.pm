package HTML::FormHandler;

use Moose;
with 'HTML::FormHandler::Model', 'HTML::FormHandler::Fields',
    'HTML::FormHandler::BuildFields',
    'HTML::FormHandler::Validate::Actions',
    'HTML::FormHandler::TraitFor::I18N';
with 'HTML::FormHandler::InitResult';
with 'HTML::FormHandler::Widget::ApplyRole';
with 'MooseX::Traits';

use Carp;
use Class::MOP;
use HTML::FormHandler::Result;

use 5.008;

<<<<<<< HEAD
our $VERSION = '0.29003';
=======
our $VERSION = '0.30';
>>>>>>> a4aa4d94

=head1 NAME

HTML::FormHandler - form handler written in Moose

=head1 SYNOPSIS

    use HTML::FormHandler; # or a custom form: use MyApp::Form::User;
    my $form = HTML::FormHandler->new( .... );
    $form->process( params => $params );
    my $rendered_form = $form->render;
    if( $form->validated ) {
        # perform validated form actions
    }
    else {
        # perform non-validated actions
    }
    
Or, if you want to use a form 'result' (which contains only the form
values and error messages) instead:

    use MyApp::Form; # or a generic form: use HTML::FormHandler;
    my $form = MyApp::Form->new( .... );
    my $result = $form->run( params => $params );
    if( $result->validated ) {
        # perform validated form actions
    }
    else {
        # perform non-validated actions
        $result->render;
    }


An example of a custom form class (you could also use a 'field_list'
like the dynamic form example if you don't want to use the 'has_field'
field declaration sugar):

    package MyApp::Form::User;

    use HTML::FormHandler::Moose;
    extends 'HTML::FormHandler';

    has '+item_class' => ( default => 'User' );

    has_field 'name' => ( type => 'Text' );
    has_field 'age' => ( type => 'PosInteger', apply => [ 'MinimumAge' ] );
    has_field 'birthdate' => ( type => 'DateTime' );
    has_field 'birthdate.month' => ( type => 'Month' ); # Explicitly split
    has_field 'birthdate.day' => ( type => 'MonthDay' ); # fields for renderer
    has_field 'birthdate.year' => ( type => 'Year' );
    has_field 'hobbies' => ( type => 'Multiple' );
    has_field 'address' => ( type => 'Text' );
    has_field 'city' => ( type => 'Text' );
    has_field 'state' => ( type => 'Select' );
    has_field 'email' => ( type => 'Email' );

    has '+dependency' => ( default => sub {
          [ ['address', 'city', 'state'], ]
       }
    );

    subtype 'MinimumAge'
       => as 'Int'
       => where { $_ > 13 }
       => message { "You are not old enough to register" };

    no HTML::FormHandler::Moose;
    1;


A dynamic form - one that does not use a custom form class - may be 
created in using the 'field_list' attribute to set fields:

    my $form = HTML::FormHandler->new(
        name => 'user_form',
        item => $user,
        field_list => [
            'username' => {
                type  => 'Text',
                apply => [ { check => qr/^[0-9a-z]*/, 
                   message => 'Contains invalid characters' } ],
            },
            'select_bar' => {
                type     => 'Select',
                options  => \@select_options,
                multiple => 1,
                size     => 4,
            },
        ],
    );

FormHandler does not provide a custom controller for Catalyst because
it isn't necessary. Interfacing to FormHandler is only a couple of
lines of code. See L<HTML::FormHandler::Manual::Catalyst> for more
details, or L<Catalyst::Manual::Tutorial::09_AdvancedCRUD::09_FormHandler>.


=head1 DESCRIPTION

HTML::FormHandler maintains a clean separation between form construction
and form rendering. It allows you to define your forms and fields in a
number of flexible ways. Although it provides renderers for HTML, you
can define custom renderers for any kind of presentation.

Although documentation in this file provides some overview, it is mainly
intended for API documentation. See L<HTML::FormHandler::Manual::Intro>
for a more detailed introduction.

HTML::FormHandler allows you to define form fields and validators. It can
be used for both database and non-database forms, and will
automatically update or create rows in a database. It can be used
to process structured data that doesn't come from an HTML form.

One of its goals is to keep the controller/application program interface as 
simple as possible, and to minimize the duplication of code. In most cases, 
interfacing your controller to your form is only a few lines of code.

With FormHandler you'll never spend hours trying to figure out how to make a
simple HTML change that would take one minute by hand. Because you CAN do it
by hand. Or you can automate HTML generation as much as you want, with
template widgets or pure Perl rendering classes, and stay completely in
control of what, where, and how much is done automatically. You can define
custom renderers and display your rendered forms however you want.

You can split the pieces of your forms up into logical parts and compose
complete forms from FormHandler classes, roles, fields, collections of
validations, transformations and Moose type constraints.
You can write custom methods to process forms, add any attribute you like,
use Moose method modifiers.  FormHandler forms are Perl classes, so there's
a lot of flexibility in what you can do.

HTML::FormHandler provides rendering through roles which are applied to
form and field classes (although there's no reason you couldn't write
a renderer as an external object either).  There are currently two flavors: 
all-in-one solutions like L<HTML::FormHandler::Render::Simple> and 
L<HTML::FormHandler::Render::Table> that contain methods for rendering 
field widget classes, and the L<HTML::FormHandler::Widget> roles, which are 
more atomic roles which are automatically applied to fields and form if a 
'render' method does not already exist. See
L<HTML::FormHandler::Manual::Rendering> for more details.
(And you can easily use hand-build forms - FormHandler doesn't care.)


The typical application for FormHandler would be in a Catalyst, DBIx::Class,
Template Toolkit web application, but use is not limited to that. FormHandler
can be used in any Perl application.

More Formhandler documentation and a tutorial can be found in the manual
at L<HTML::FormHandler::Manual>.

=head1 ATTRIBUTES and METHODS

=head2 Creating a form with 'new'

The new constructor takes name/value pairs:

    MyForm->new(
        item    => $item,
        init_object => { name => 'Your name here', username => 'choose' }
    );

No attributes are required on new. The form's fields will be built from
the form definitions. If no initial data object has been provided, the form
will be empty. Most attributes can be set on either 'new' or 'process'.
The common attributes to be passed in to the constructor for a database form
are either item_id and schema or item:

   item_id  - database row primary key
   item     - database row object
   schema   - (for DBIC) the DBIx::Class schema

The following are occasionally passed in, but are more often set
in the form class:

   item_class  - source name of row
   dependency  - (see dependency)
   field_list  - and array of field definitions
   init_object - a hashref or object to provide initial values

Examples of creating a form object with new:

    my $form = MyApp::Form::User->new;

    # database form using a row object
    my $form = MyApp::Form::Member->new( item => $row );

    # a dynamic form (no form class has been defined)
    my $form = HTML::FormHandler::Model::DBIC->new(
        item_id         => $id,
        item_class    => 'User',
        schema          => $schema,
        field_list         => [
                name    => 'Text',
                active  => 'Boolean',
        ],
    );

See the model class for more information about the 'item', 'item_id',
'item_class', and schema (for the DBIC model).
L<HTML::FormHandler::Model::DBIC>.

FormHandler forms are handled in two steps: 1) create with 'new',
2) handle with 'process'. FormHandler doesn't
care whether most parameters are set on new or process or update,
but a 'field_list' argument must be passed in on 'new' since the
fields are built at construction time.

=head2 Processing the form

=head3 process

Call the 'process' method on your form to perform validation and
update. A database form must have either an item (row object) or
a schema, item_id (row primary key), and item_class (usually set in the form).
A non-database form requires only parameters.

   $form->process( item => $book, params => $c->req->parameters );
   $form->process( item_id => $item_id,
       schema => $schema, params => $c->req->parameters );
   $form->process( params => $c->req->parameters );

This process method returns the 'validated' flag. (C<< $form->validated >>)
If it is a database form and the form validates, the database row
will be updated.

After the form has been processed, you can get a parameter hashref suitable
for using to fill in the form from C<< $form->fif >>.
A hash of inflated values (that would be used to update the database for
a database form) can be retrieved with C<< $form->value >>.

=head3 params

Parameters are passed in or already set when you call 'process'.
HFH gets data to validate and store in the database from the params hash.
If the params hash is empty, no validation is done, so it is not necessary
to check for POST before calling C<< $form->process >>.

Params can either be in the form of CGI/HTTP style params:

   {
      user_name => "Joe Smith",
      occupation => "Programmer",
      'addresses.0.street' => "999 Main Street",
      'addresses.0.city' => "Podunk",
      'addresses.0.country' => "UT",
      'addresses.0.address_id' => "1",
      'addresses.1.street' => "333 Valencia Street",
      'addresses.1.city' => "San Franciso",
      'addresses.1.country' => "UT",
      'addresses.1.address_id' => "2",
   }

or as structured data in the form of hashes and lists:

   {
      addresses => [
         {
            city => 'Middle City',
            country => 'GK',
            address_id => 1,
            street => '101 Main St',
         },
         {
            city => 'DownTown',
            country => 'UT',
            address_id => 2,
            street => '99 Elm St',
         },
      ],
      'occupation' => 'management',
      'user_name' => 'jdoe',
   }

CGI style parameters will be converted to hashes and lists for HFH to
operate on.

You can add an additional param when setting params:

   $form->process( params => { %{$c->req->params}, new_param  => 'something' } );

=head2 Getting data out

=head3 fif  (fill in form)

Returns a hash of values suitable for use with HTML::FillInForm
or for filling in a form with C<< $form->fif->{fieldname} >>.
The fif value for a 'title' field in a TT form:

   [% form.fif.title %]

Or you can use the 'fif' method on individual fields:

   [% form.field('title').fif %]

=head3 value

Returns a hashref of all field values. Useful for non-database forms, or if
you want to update the database yourself. The 'fif' method returns
a hashref with the field names for the keys and the field's 'fif' for the
values; 'value' returns a hashref with the field accessors for the keys, and the
field's 'value' (possibly inflated) for the the values.

Forms containing arrays to be processed with L<HTML::FormHandler::Field::Repeatable>
will have parameters with dots and numbers, like 'addresses.0.city', while the
values hash will transform the fields with numbers to arrays.

=head2 Accessing and setting up fields

Fields are declared with a number of attributes which are defined in
L<HTML::FormHandler::Field>. If you want additional attributes you can
define your own field classes (or apply a role to a field class - see
L<HTML::FormHandler::Manual::Cookbook>). The field 'type' (used in field
definitions) is the short class name of the field class.

=head3 has_field

The most common way of declaring fields is the 'has_field' syntax.
Using the 'has_field' syntax sugar requires C< use HTML::FormHandler::Moose; >
or C< use HTML::FormHandler::Moose::Role; > in a role.
See L<HTML::FormHandler::Manual::Intro>

   use HTML::FormHandler::Moose;
   has_field 'field_name' => ( type => 'FieldClass', .... );

=head3 field_list

A 'field_list' is an array of field definitions which can be used as an
alternative to 'has_field' in small, dynamic forms.

    field_list => [
       field_one => {
          type => 'Text',
          required => 1
       },
       field_two => 'Text,
    ]

Or the field list can be set inside a form class, when you want to
add fields to the form depending on some other state.

   sub field_list {
      my $self = shift;
      my $fields = $self->schema->resultset('SomeTable')->
                          search({user_id => $self->user_id, .... });
      my @field_list;
      while ( my $field = $fields->next )
      {
         < create field list >
      }
      return \@field_list;
   }

=head3 active

If a form has a variable number of fields, fields which are not always to be
used should be defined as 'inactive':

   has_field 'foo' => ( type => 'Text', inactive => 1 );

Then the field name can be specified in the 'active' array, either on 'new',
or on 'process':

   my $form = MyApp::Form->new( active => ['foo'] );
   ...
   $form->process( active => ['foo'] );

Fields specified as active on new will have the 'inactive' flag cleared, and so:
those fields will be active for the life of the form object. Fields specified as
active on 'process' will have the field's '_active' flag set just for the life of the
request.

=head3 field_name_space

Use to set the name space used to locate fields that
start with a "+", as: "+MetaText". Fields without a "+" are loaded
from the "HTML::FormHandler::Field" name space. If 'field_name_space'
is not set, then field types with a "+" must be the complete package
name.

=head3 fields

The array of fields, objects of L<HTML::FormHandler::Field> or its subclasses.
A compound field will itself have an array of fields,
so this is a tree structure.

=head3 field($name)

This is the method that is usually called to access a field:

    my $title = $form->field('title')->value;
    [% f = form.field('title') %]

    my $city = $form->field('addresses.0.city')->value;

Pass a second true value to die on errors.

=head2 Constraints and validation

Most validation is performed on a per-field basis, and there are a number
of different places in which validation can be performed.

=head3 Apply actions

The 'actions' array contains a sequence of transformations and constraints
(including Moose type constraints) which will be applied in order. The 'apply'
sugar is used to add to the actions array in field classes. In a field definition
elements of the 'apply' array will added to the 'actions' array.

The current value of the field is passed in to the subroutines, but it has
no access to other field information. If you need more information to
perform validation, you should use one of the other validation methods.

L<HTML::FormHandler::Field::Compound> fields receive as value
a hash containing values of their child fields - this may be used for
easy creation of objects (like DateTime).
See L<HTML::FormHandler::Field/apply> for more documentation.

   has_field 'test' => ( apply => [ 'MyConstraint',
                         { check => sub {... },
                           message => '....' },
                         { transform => sub { ... },
                           message => '....' }
                         ] );

=head3 Field class validate method

The 'validate' method can be used in custom field classes to perform additional
validation.  It has access to the field ($self).  This method is called after the
actions are performed.

=head3 Form class validation for individual fields

You can define a method in your form class to perform validation on a field.
This method is the equivalent of the field class validate method except it is
in the form class, so you might use this
validation method if you don't want to create a field subclass.

It has access to the form ($self) and the field.
This method is called after the field class 'validate' method, and is not
called if the value for the field is empty ('', undef). (If you want an
error message when the field is empty, use the 'required' flag and message.)
The name of this method can be set with 'set_validate' on the field. The
default is 'validate_' plus the field name:

   sub validate_testfield { my ( $self, $field ) = @_; ... }

If the field name has dots they should be replaced with underscores.

=head3 validate

(This method used to be called 'cross_validate'. It was renamed to 'validate'
to make the api more consistent.)
This is a form method that is useful for cross checking values after they have
been saved as their final validated value, and for performing more complex
dependency validation. It is called after all other field validation is done,
and whether or not validation has succeeded, so it has access to the
post-validation values of all the fields.

This is the best place to do validation checks that depend on the values of
more than one field.

=head2 Accessing errors

  has_errors - returns true or false
  error_fields - returns list of fields with errors
  errors - returns array of error messages for the entire form
  num_errors - number of errors in form

Each field has an array of error messages. (errors, has_errors, num_errors,
clear_errors)

  $form->field('title')->errors;

Compound fields also have an array of error_fields.

=head2 Clear form state

The clear method is called at the beginning of 'process' if the form
object is reused, such as when it is persistent in a Moose attribute,
or in tests.  If you add other attributes to your form that are set on
each request, you may need to clear those yourself.

If you do not call the form's 'process' method on a persistent form,
such as in a REST controller's non-POST method or if you only call
process when the form is posted, you will also need to call C<< $form->clear >>.

=head2 Miscellaneous attributes

=head3 name

The form's name.  Useful for multiple forms.
It is used to construct the default 'id' for fields, and is used
for the HTML field name when 'html_prefix' is set.
The default is "form" + a one to three digit random number.

=head3 init_object

If an 'init_object' is supplied on form creation, it will be used instead
of the 'item' to pre-populate the values in the form. This can be useful
when populating a form from default values stored in a similar but different
object than the one the form is creating. The 'init_object' should be either
a hash or the same type of object that the model uses (a DBIx::Class row for
the DBIC model).

=head3 ctx

Place to store application context for your use in your form's methods.

=head3 language_handle

See 'language_handle' and '_build_language_handle' in
L<HTML::FormHandler::TraitFor::I18N>.

=head3 dependency

Arrayref of arrayrefs of fields. If one of a group of fields has a
value, then all of the group are set to 'required'.

  has '+dependency' => ( default => sub { [
     ['street', 'city', 'state', 'zip' ],] }
  );

=head2 Flags

=head3 validated, is_valid

Flag that indicates if form has been validated. You might want to use
this flag if you're doing something in between process and returning,
such as setting a stash key. ('is_valid' is a synonym for this flag)

   $form->process( ... );
   $c->stash->{...} = ...;
   return unless $form->validated;

=head3 ran_validation

Flag to indicate that validation has been run. This flag will be
false when the form is initially loaded and displayed, since
validation is not run until FormHandler has params to validate.

=head3 verbose

Flag to dump diagnostic information. See 'dump_fields' and
'dump_validated'.

=head3 html_prefix

Flag to indicate that the form name is used as a prefix for fields
in an HTML form. Useful for multiple forms
on the same HTML page. The prefix is stripped off of the fields
before creating the internal field name, and added back in when
returning a parameter hash from the 'fif' method. For example,
the field name in the HTML form could be "book.borrower", and
the field name in the FormHandler form (and the database column)
would be just "borrower".

   has '+name' => ( default => 'book' );
   has '+html_prefix' => ( default => 1 );

Also see the Field attribute "html_name", a convenience function which
will return the form name + "." + field full_name

=head2 For use in HTML

   http_method - For storing 'post' or 'get'
   action - Store the form 'action' on submission. No default value.
   enctype - Request enctype
   uuid - generates a string containing an HTML field with UUID

=cut

# Moose attributes
has 'name' => (
    isa     => 'Str',
    is      => 'rw',
    default => sub { return 'form' . int( rand 1000 ) }
);
# for consistency in api with field nodes
has 'form' => (
    isa      => 'HTML::FormHandler',
    is       => 'rw',
    weak_ref => 1,
    predicate => 'has_form',
    lazy     => 1,
    default  => sub { shift }
);
has 'parent' => ( is => 'rw' );
has 'result' => (
    isa       => 'HTML::FormHandler::Result',
    is        => 'ro',
    writer    => '_set_result',
    clearer   => 'clear_result',
    lazy      => 1,
    builder   => 'build_result',
    predicate => 'has_result',
    handles   => [
        'input',      '_set_input', '_clear_input', 'has_input',
        'value',      '_set_value', '_clear_value', 'has_value',
        'add_result', 'results',    'validated',    'ran_validation',
        'is_valid'
    ],
);

sub build_result {
    my $self = shift;
    my $result = HTML::FormHandler::Result->new( name => $self->name, form => $self );
    if ( $self->widget_form ) {
        $self->apply_widget_role( $result, $self->widget_form, 'Form' );
    }
    return $result;
}
has 'field_traits' => ( is => 'ro', traits => ['Array'], isa => 'ArrayRef', 
     default => sub {[]}, handles => { 'has_field_traits' => 'count' } );
has 'widget_name_space' => ( is => 'ro', isa => 'ArrayRef[Str]', default => sub {[]} );
has 'widget_form'       => ( is => 'ro', isa => 'Str', default => 'Simple' );
has 'widget_wrapper'    => ( is => 'ro', isa => 'Str', default => 'Simple' );
has 'active' => (
    is => 'rw',
    traits => ['Array'],
    isa => 'ArrayRef[Str]',
    default => sub {[]},
    handles => {
        add_active => 'push',
        has_active => 'count',
        clear_active => 'clear',
    } 
);
   

# object with which to initialize
has 'init_object'         => ( is => 'rw', clearer => 'clear_init_object' );
has 'reload_after_update' => ( is => 'rw', isa     => 'Bool' );
# flags
has [ 'verbose', 'processed', 'did_init_obj' ] => ( isa => 'Bool', is => 'rw' );
has 'user_data' => ( isa => 'HashRef', is => 'rw' );
has 'ctx' => ( is => 'rw', weak_ref => 1, clearer => 'clear_ctx' );
has 'html_prefix'   => ( isa => 'Bool', is  => 'ro' );
has 'active_column' => ( isa => 'Str',  is  => 'ro' );
has 'http_method'   => ( isa => 'Str',  is  => 'ro', default => 'post' );
has 'enctype'       => ( is  => 'rw',   isa => 'Str' );
has 'widget_tags'         => ( 
    traits => ['Hash'],
    isa => 'HashRef', 
    is => 'ro',
    default => sub {{}},
    handles => {
      get_tag => 'get',
      set_tag => 'set',
      tag_exists => 'exists',
    },
);
has 'action' => ( is => 'rw' );
has 'params' => (
    traits     => ['Hash'],
    isa        => 'HashRef',
    is         => 'rw',
    default    => sub { {} },
    trigger    => sub { shift->_munge_params(@_) },
    handles   => {
        set_param => 'set',
        get_param => 'get',
        clear_params => 'clear',
        has_params => 'count',
    },
);
sub submitted { shift->has_params }
has 'dependency' => ( isa => 'ArrayRef', is => 'rw' );
has '_required' => (
    traits     => ['Array'],
    isa        => 'ArrayRef[HTML::FormHandler::Field]',
    is         => 'rw',
    default    => sub { [] },
    handles   => {
        clear_required => 'clear',
        add_required => 'push',
    }
);

{
    use Moose::Util::TypeConstraints;

    my $tc = subtype as 'ClassName';
    coerce $tc, from 'Str', via { Class::MOP::load_class($_); $_ };

    has 'params_class' => (
        is      => 'ro',
        isa     => $tc,
        coerce  => 1,
        default => 'HTML::FormHandler::Params',
    );

    no Moose::Util::TypeConstraints;
}

has 'params_args' => ( is => 'ro', isa => 'ArrayRef' );

sub BUILDARGS {
    my $class = shift;

    if ( scalar @_ == 1 && ref( $_[0]) ne 'HASH' ) {
        my $id = $_[0];
        if( !ref($id) && !ref($id) eq 'HASH' ) {
            return { item => $id, item_id => $id->id } if ( blessed($id) );
            return { item_id => $id };
        }
    }
    return $class->SUPER::BUILDARGS(@_);
}

sub BUILD {
    my $self = shift;

    $self->apply_field_traits if $self->has_field_traits;
    $self->apply_widget_role( $self, $self->widget_form, 'Form' )
        if ( $self->widget_form && !$self->can('render') );
    $self->_build_fields;    # create the form fields
    $self->build_active if $self->has_active; # set optional fields active
    return if defined $self->item_id && !$self->item;
    # load values from object (if any)
    if ( $self->item || $self->init_object ) {
        $self->_result_from_object( $self->result, $self->item || $self->init_object );
    }
    else {
        $self->_result_from_fields( $self->result );
    }
    $self->dump_fields if $self->verbose;
    return;
}

sub process {
    my $self = shift;

    warn "HFH: process ", $self->name, "\n" if $self->verbose;
    $self->clear if $self->processed;
    $self->setup_form(@_);
    $self->validate_form      if $self->has_params;
    $self->update_model       if $self->validated;
    $self->after_update_model if $self->validated;
    $self->dump_fields        if $self->verbose;
    $self->processed(1);
    return $self->validated;
}

sub run {
    my $self = shift;
    $self->setup_form(@_);
    $self->validate_form      if $self->has_params;
    $self->update_model       if $self->validated;
    $self->after_update_model if $self->validated;
    my $result = $self->result;
    $self->clear;
    return $result;
}

sub db_validate {
    my $self = shift;
    my $fif  = $self->fif;
    $self->process($fif);
    return $self->validated;
}

sub clear {
    my $self = shift;
    $self->clear_data;
    $self->clear_params;
    $self->clear_ctx;
    $self->processed(0);
    $self->did_init_obj(0);
    $self->clear_result;
}

sub values { shift->value }

# deprecated?
sub error_field_names {
    my $self         = shift;
    my @error_fields = $self->error_fields;
    return map { $_->name } @error_fields;
}

sub errors {
    my $self         = shift;
    my @error_fields = $self->error_fields;
    return map { $_->all_errors } @error_fields;
}

sub uuid {
    my $form = shift;
    require Data::UUID;
    my $uuid = Data::UUID->new->create_str;
    return qq[<input type="hidden" name="form_uuid" value="$uuid">];
}

sub validate_form {
    my $self   = shift;
    my $params = $self->params;
    $self->_set_dependency;    # set required dependencies
    $self->_fields_validate;
    $self->_apply_actions;
    $self->validate;           # empty method for users
    $self->validate_model;     # model specific validation
    $self->fields_set_value;
    $self->_clear_dependency;
    $self->get_error_fields;
    $self->ran_validation(1);
    $self->dump_validated if $self->verbose;
    return $self->validated;
}

sub validate { 1 }

sub has_errors { shift->has_error_fields }
sub num_errors { shift->num_error_fields }

sub after_update_model {
    my $self = shift;
    $self->_result_from_object( $self->result, $self->item )
        if ( $self->reload_after_update && $self->item );
}

sub setup_form {
    my ( $self, @args ) = @_;
    if ( @args == 1 ) {
        $self->params( $args[0] );
    }
    elsif ( @args > 1 ) {
        my $hashref = {@args};
        while ( my ( $key, $value ) = each %{$hashref} ) {
            confess "invalid attribute '$key' passed to setup_form"
                unless $self->can($key);
            $self->$key($value);
        }
    }
    if ( $self->item_id && !$self->item ) {
        $self->item( $self->build_item );
    }
    $self->clear_result;
    $self->set_active;
    # initialization of Repeatable fields and Select options
    # will be done in _result_from_object when there's an initial object
    # in _result_from_input when there are params
    # and by _result_from_fields for empty forms

    if ( !$self->did_init_obj ) {
        if ( $self->init_object || $self->item ) {
            my $obj = $self->item ? $self->item : $self->init_object; 
            $self->_result_from_object( $self->result, $obj ); 
        }
        elsif ( !$self->has_params ) {
            # no initial object. empty form form must be initialized
            $self->_result_from_fields( $self->result );
        }
    }
    # There's some weirdness here because of trying to support supplying
    # the db object in the ->new. May change to not support that? 
    my %params = ( %{ $self->params } );
    if ( $self->has_params ) {
        $self->clear_result;
        $self->_result_from_input( $self->result, \%params, 1 );
    }

}

# if active => [...] is set at process time, set 'active' flag
sub set_active {
    my $self = shift;
    return unless $self->has_active;
    foreach my $fname (@{$self->active}) {
        my $field = $self->field($fname);
        if ( $field ) {
            $field->_active(1);
        }
        else {
            warn "field $fname not found to set active";
        }
    }
    $self->clear_active;
}

# if active => [...] is set at build time, remove 'inactive' flags
sub build_active {
    my $self = shift;
    foreach my $fname (@{$self->active}) {
        my $field = $self->field($fname);
        if( $field ) {
            $field->clear_inactive;
        }
        else {
            warn "field $fname not found to set active";
        }
    }
    $self->clear_active;
} 

sub fif { shift->fields_fif(@_) }

# this is subclassed by the model, which may
# do a lot more than this
sub init_value {
    my ( $self, $field, $value ) = @_;
    $field->init_value($value);
    $field->_set_value($value);
}

sub _set_dependency {
    my $self = shift;

    my $depends = $self->dependency || return;
    my $params = $self->params;
    for my $group (@$depends) {
        next if @$group < 2;
        # process a group of fields
        for my $name (@$group) {
            # is there a value?
            my $value = $params->{$name};
            next unless defined $value;
            # The exception is a boolean can be zero which we count as not set.
            # This is to allow requiring a field when a boolean is true.
            my $field = $self->field($name);
            next if $self->field($name)->type eq 'Boolean' && $value == 0;
            if ( ref $value ) {
                # at least one value is non-blank
                next unless grep { /\S/ } @$value;
            }
            else {
                next unless $value =~ /\S/;
            }
            # one field was found non-blank, so set all to required
            for (@$group) {
                my $field = $self->field($_);
                next unless $field && !$field->required;
                $self->add_required($field);    # save for clearing later.
                $field->required(1);
            }
            last;
        }
    }
}

sub _clear_dependency {
    my $self = shift;

    $_->required(0) for @{$self->_required};
    $self->clear_required;
}

sub _munge_params {
    my ( $self, $params, $attr ) = @_;
    my $_fix_params = $self->params_class->new( @{ $self->params_args || [] } );
    my $new_params = $_fix_params->expand_hash($params);
    if ( $self->html_prefix ) {
        $new_params = $new_params->{ $self->name };
    }
    $new_params = {} if !defined $new_params;
    $self->{params} = $new_params;
}

after 'get_error_fields' => sub {
   my $self = shift;
   foreach my $err_res (@{$self->result->error_results}) {
       $self->result->push_errors($err_res->all_errors);
   }
};

sub apply_field_traits {
    my $self = shift; 
    my $fmeta = HTML::FormHandler::Field->meta;
    $fmeta->make_mutable;
    Moose::Util::apply_all_roles( $fmeta, @{$self->field_traits});
    $fmeta->make_immutable;
}

=head1 SUPPORT

IRC:

  Join #formhandler on irc.perl.org

Mailing list:

  http://groups.google.com/group/formhandler

Code repository:

  http://github.com/gshank/html-formhandler/tree/master

=head1 SEE ALSO

L<HTML::FormHandler::Manual>

L<HTML::FormHandler::Manual::Tutorial>

L<HTML::FormHandler::Manual::Intro>

L<HTML::FormHandler::Manual::Templates>

L<HTML::FormHandler::Manual::Cookbook>

L<HTML::FormHandler::Manual::Rendering>

L<HTML::FormHandler::Manual::Reference>

L<HTML::FormHandler::Field>

L<HTML::FormHandler::Model::DBIC>

L<HTML::FormHandler::Render::Simple>

L<HTML::FormHandler::Render::Table>

L<HTML::FormHandler::Moose>


=head1 CONTRIBUTORS

gshank: Gerda Shank E<lt>gshank@cpan.orgE<gt>

zby: Zbigniew Lukasiak E<lt>zby@cpan.orgE<gt>

t0m: Tomas Doran E<lt>bobtfish@bobtfish.netE<gt>

augensalat: Bernhard Graf E<lt>augensalat@gmail.comE<gt>

cubuanic: Oleg Kostyuk E<lt>cub.uanic@gmail.comE<gt>

rafl: Florian Ragwitz E<lt>rafl@debian.orgE<gt>

mazpe: Lester Ariel Mesa

dew: Dan Thomas

Initially based on the source code of L<Form::Processor> by Bill Moseley

=head1 COPYRIGHT

This library is free software, you can redistribute it and/or modify it under
the same terms as Perl itself.

=cut

__PACKAGE__->meta->make_immutable;
use namespace::autoclean;
1;<|MERGE_RESOLUTION|>--- conflicted
+++ resolved
@@ -15,11 +15,7 @@
 
 use 5.008;
 
-<<<<<<< HEAD
-our $VERSION = '0.29003';
-=======
 our $VERSION = '0.30';
->>>>>>> a4aa4d94
 
 =head1 NAME
 
