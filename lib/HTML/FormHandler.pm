--- conflicted
+++ resolved
@@ -790,12 +790,8 @@
       if ( $self->init_object || $self->item ) {
          $self->_init_from_object( $self, $self->init_object || $self->item );
       }
-<<<<<<< HEAD
       else
       {
-=======
-      elsif ( !$self->has_params ) {
->>>>>>> 58d2bd07
          # no initial object. empty form form must be initialized
          $self->_init;
       }
