package HTML::FormHandler;

use Moose;
use MooseX::AttributeHelpers;
extends 'HTML::FormHandler::Model';

use Carp;
use UNIVERSAL::require;
use Locale::Maketext;
use HTML::FormHandler::I18N;    # base class for language files

use 5.008;
<<<<<<< HEAD
our $VERSION = '0.16';
=======
our $VERSION = '0.17';
>>>>>>> 2d52fa95

=head1 NAME

HTML::FormHandler - form handler written in Moose 

=head1 SYNOPSIS

An example of a form class:

    package MyApp::Form::User;
    
    use HTML::FormHandler::Moose;
    extends 'HTML::FormHandler::Model::DBIC';

    has '+item_class' => ( default => 'User' );

    has_field 'name' => ( type => 'Text' );
    has_field 'age' => ( type => 'PosInteger' );
    has_field 'birthdate' => ( type => 'DateTime' );
    has_field 'hobbies' => ( type => 'Multiple' );
    has_field 'address' => ( type => 'Text' );
    has_field 'city' => ( type => 'Text' );
    has_field 'state' => ( type => 'Select' );
    has_field 'email' => ( type => 'Email' );

    has '+dependency' => ( default => sub {
          [ ['address', 'city', 'state'], ]
       }
    );

    sub validate_age {
        my ( $self, $field ) = @_;
        $field->add_error('Sorry, you must be 18')
            if $field->value < 18;
    }

    no HTML::FormHandler::Moose;
    1;


An example of a Catalyst controller that uses an HTML::FormHandler form
to update a 'Book' record:

   package MyApp::Controller::Book;
   BEGIN {
      use Moose;
      extends 'Catalyst::Controller';
   }
   use MyApp::Form::Book;
   has 'edit_form' => ( isa => 'MyApp::Form::Book', is => 'rw',
       lazy => 1, default => sub { MyApp::Form::Book->new } );

   sub book_base : Chained PathPart('book') CaptureArgs(0)
   {
      my ( $self, $c ) = @_;
      # setup
   }
   sub item : Chained('book_base') PathPart('') CaptureArgs(1)
   {
      my ( $self, $c, $book_id ) = @_;
      $c->stash( book => $c->model('DB::Book')->find($book_id) );
   }
   sub edit : Chained('item') PathPart('edit') Args(0)
   {
      my ( $self, $c ) = @_;

      $c->stash( form => $self->edit_form, template => 'book/form.tt' );
      return unless $self->edit_form->process( item => $c->stash->{book},
         params => $c->req->parameters );
      $c->res->redirect( $c->uri_for('list') );
   }

The example above creates the form as a persistent part of the application
with the Moose <C has 'edit_form' > declaration.
If you prefer, it also works fine to create the form on each request:
    
    my $form = MyApp::Form->new;
    my $validated = $form->update( item => $book, params => $params );

or, for a non-database form:

    my $form = MyApp::Form->new;
    my $validated = $form->validate( $params );
   
A dynamic form may be created in a controller using the field_list
attribute to set fields:

    my $form = HTML::FormHandler->new(
        item => $user,
        field_list => {
            fields => {
               first_name => 'Text',
               last_name => 'Text' 
            },
        },
    );


=head1 DESCRIPTION

HTML::FormHandler allows you to define HTML form fields and validators. It can
be used for both database and non-database forms, and will
automatically update or create rows in a database.

One of its goals is to keep the controller interface as simple as possible,
and to minimize the duplication of code. In most cases, interfacing your
controller to your form is only a few lines of code.

With FormHandler you'll never spend hours trying to figure out how to make a 
simple HTML change that would take one minute by hand. Because you CAN do it
by hand. Or you can automate HTML generation as much as you want, with
template widgets or pure Perl rendering classes, and stay completely in
control of what, where, and how much is done automatically. 

You can split the pieces of your forms up into logical parts and compose
complete forms from FormHandler classes, roles, fields, collections of
validations. You can write custom methods to process forms, add any
attribute you like, use Moose before/after/around. FormHandler forms are
Perl classes, so there's a lot of flexibility in what you can do.  

The L<HTML::FormHandler> module is documented here.  For more extensive 
documentation on use and a tutorial, see the manual at 
L<HTML::FormHandler::Manual>.

HTML::FormHandler does not provide a complex HTML generating facility,
but a simple, sample rendering role is provided by 
L<HTML::FormHandler::Render::Simple>, which will output HTML formatted
strings for a field or a form. There are also sample Template Toolkit
widget files in the example, documented at 
L<HTML::FormHandler::Manual::Templates>.

The typical application for FormHandler would be in a Catalyst, DBIx::Class, 
Template Toolkit web application, but use is not limited to that.


=head1 ATTRIBUTES

=head2 has_field

See L<HTML::FormHandler::Manual::Intro> for a description of the 'has_field'
field declaration syntax.

   has_field 'title' => ( type => 'Text', required => 1 );

=head2 field_list

A hashref of field definitions.

The possible keys in the field_list hashref are:

   required
   optional
   fields
   auto_required
   auto_optional

Example of a field_list hashref:

    my $field_list => {
        fields => [
            field_one => {
               type => 'Text',
               required => 1
            },
            field_two => 'Text,
         ],
     }; 

For the "auto" field_list keys, provide a list of field names.  
The field types will be determined by calling 'guess_field_type' 
in the model.  

    auto_required => ['name', 'age', 'sex', 'birthdate'],
    auto_optional => ['hobbies', 'address', 'city', 'state'],


=cut

has 'field_list' => ( isa => 'HashRef', is => 'rw', default => sub { {} } );

=head2 fields

The field definitions as built from the field_list and the 'has_field'
declarations. This is a MooseX::AttributeHelpers::Collection::Array, 
and provides clear_fields, add_field, remove_last_field, num_fields,
has_fields, and set_field_at methods.

=cut

has 'fields' => (
   metaclass  => 'Collection::Array',
   isa        => 'ArrayRef[HTML::FormHandler::Field]',
   is         => 'rw',
   default    => sub { [] },
   auto_deref => 1,
   provides   => {
      clear => 'clear_fields',
      push  => 'add_field',
      pop   => 'remove_last_field',
      count => 'num_fields',
      empty => 'has_fields',
      set   => 'set_field_at',
   }
);

=head2 name

The form's name.  Useful for multiple forms.
It used to construct the default 'id' for fields, and is used
for the HTML field name when 'html_prefix' is set. 
The default is "form" + a one to three digit random number.

In your form:

    has '+name' => ( default => 'userform' );

=cut

has 'name' => (
   isa     => 'Str',
   is      => 'rw',
   default => sub { return 'form' . int( rand 1000 ) }
);


=head2 init_object

If an 'init_object' is supplied on form creation, it will be used instead 
of the 'item' to pre-populate the values in the form. This can be useful 
when populating a form from default values stored in a similar but different 
object than the one the form is creating. The 'init_object' should be either
a hash or the same type of object that the model uses (a DBIx::Class row for
the DBIC model).

See 'init_from_object' method

=cut

has 'init_object' => ( isa => 'HashRef', is => 'rw' );

=head2 ran_validation

Flag to indicate that validation has been run. This flag will be
false when the form is initially loaded and displayed, since
validation is not run until FormHandler has params to validate.
It normally shouldn't be necessary for users to check this flag.

=head2 validated

Flag that indicates if form has been validated. If you're using the
'update', 'process', or 'validate' methods, you many not 
need to use this flag, since the return value of those methods 
is this flag. You might want to use this flag if you've
written a method to replace 'update' or 'process', or you're
doing something in between update/validate, such as set a stash key.

   $form->update( ... );
   $c->stash->{...} = ...;
   return unless $form->validated;

=head2 verbose

Flag to print out additional diagnostic information. See 'dump_fields' and
'dump_validated'.

=head2 readonly

"Readonly" is not used by HFH. 

=cut

has [ 'ran_validation', 'validated', 'verbose', 'readonly' ] => ( isa => 'Bool', is => 'rw' );

=head2 field_name_space

Use to set the name space used to locate fields that 
start with a "+", as: "+MetaText". Fields without a "+" are loaded
from the "HTML::FormHandler::Field" name space. If 'field_name_space'
is not set, then field types with a "+" must be the complete package
name.

=cut

has 'field_name_space' => (
   isa     => 'Str|Undef',
   is      => 'rw',
   default => '',
);

=head2 num_errors

Total number of errors. Set by the validation routine.

=cut

has 'num_errors' => ( isa => 'Int', is => 'rw', default => 0 );

=head2 updated_or_created

String indicating whether the db record in the item already existed 
(was updated) or was created. Returns 'updated' or 'created'.

=cut

has 'updated_or_created' => ( isa => 'Str|Undef', is => 'rw' );

=head2 user_data

Place to store user data 

=cut

has 'user_data' => ( isa => 'HashRef', is => 'rw' );

=head2 ctx

Place to store application context

=cut

has 'ctx' => ( is => 'rw', weak_ref => 1 );

=head2 language_handle, build_language_handle

Holds a Local::Maketext language handle

The builder for this attribute gets the Locale::Maketext language 
handle from the environment variable $ENV{LANGUAGE_HANDLE}, or creates 
a default language handler using L<HTML::FormHandler::I18N>

=cut

has 'language_handle' => (
   is      => 'rw',
   builder => 'build_language_handle'
);

sub build_language_handle
{
   my $lh = $ENV{LANGUAGE_HANDLE}
      || HTML::FormHandler::I18N->get_handle
      || die "Failed call to Locale::Maketext->get_handle";
   return $lh;
}

=head2 field_counter

Used for numbering fields. Used by set_order method in Field.pm. 
Useful in templates.

=cut

has 'field_counter' => (
   isa     => 'Int',
   is      => 'rw',
   default => 1
);

=head2 html_prefix

Flag to indicate that the form name is used as a prefix for fields
in an HTML form. Useful for multiple forms
on the same HTML page. The prefix is stripped off of the fields
before creating the internal field name, and added back in when
returning a parameter hash from the 'fif' method. For example,
the field name in the HTML form could be "book.borrower", and
the field name in the FormHandler form (and the database column)
would be just "borrower".

   has '+name' => ( default => 'book' );
   has '+html_prefix' => ( default => 1 );

Also see the Field attribute "prename", a convenience function which
will return the form name + "." + field name

If you want to use some other pattern to create the HTML field name,
you could subclass 'munge_params'.

=cut

has 'html_prefix' => ( isa => 'Bool', is => 'rw' );

=head2 name_prefix

You don't need this attribute unless you have a compound field. 
Prefix is used for field names in compound fields.  The collection
of fields can be a complete form.  An example might be a field
that represents a DateTime object, but is made up of separate
day, month, and year fields. Adds the 'name_prefix' plus a dot to
the beginning of the field name.

=cut

has 'name_prefix' => ( isa => 'Str', is => 'rw' );

=head2 active_column

The column in tables used for select list that marks an option 'active'.
You might use this if all of your tables have the same 'active' column
name, instead of setting this for each field.

=cut

has 'active_column' => ( isa => 'Str', is => 'rw' );

=head2 http_method

For storing 'post' or 'get'

=cut

has 'http_method' => ( isa => 'Str', is => 'rw', default => 'post' );

=head2  action

Store the form 'action' on submission. No default value.

=cut

has 'action' => ( is => 'rw' );

=head2 submit

Store form submit field info. No default value.

=cut

has 'submit' => ( is => 'rw' );

=head2 params

Stores HTTP parameters. 
Also: set_param, get_param, clear_params, delete_param, 
has_params from Moose 'Collection::Hash' metaclass. The 'munge_params'
method is a trigger called whenever params is set.

The 'set_param' method could be used to add additional field
input that doesn't come from the HTML form, similar to a hidden field:

   my $form = MyApp::Form->new( $item, $params );
   $form->set_param('comment', 'updated by edit form');
   return unless $form->update;

(Note: 'process' clears params, so you have to use 'update' ); 

=cut

has 'params' => (
   metaclass  => 'Collection::Hash',
   isa        => 'HashRef',
   is         => 'rw',
   default    => sub { {} },
   auto_deref => 1,
   trigger    => sub { shift->munge_params(@_) },
   provides   => {
      set    => 'set_param',
      get    => 'get_param',
      clear  => 'clear_params',
      delete => 'delete_param',
      empty  => 'has_params',
   },
);

=head2 dependency

Arrayref of arrayrefs of fields. If one of a group of fields has a
value, then all of the group are set to 'required'.

  has '+dependency' => ( default => sub { [
     ['street', 'city', 'state', 'zip' ],] }
  );

=cut

has 'dependency' => ( isa => 'ArrayRef', is => 'rw' );

has '_required' => (
   metaclass  => 'Collection::Array',
   isa        => 'ArrayRef[HTML::FormHandler::Field]',
   is         => 'rw',
   default    => sub { [] },
   auto_deref => 1,
   provides   => {
      clear => 'clear_required',
      push  => 'add_required'
   }
);

=head2 parent_field

This value can be used to link a sub-form to the parent field.

If a form has a parent_field associated with it, errors in the field will be 
pushed onto the parent_field instead of the current field. 
This stores a weakened value.

=cut

has 'parent_field' => ( is => 'rw', weak_ref => 1 );

# tell Moose to make this class immutable
HTML::FormHandler->meta->make_immutable;

=head1 METHODS

=head2 new 

New creates a new form object.  The constructor takes name/value pairs:

    MyForm->new(
        item    => $item,
        init_object => { name => 'Your name here', username => 'choose' }
    );

Or a single item (model row object) or item_id (row primary key)
may be supplied:

    MyForm->new( $id );
    MyForm->new( $item );

If you will be processing a persistent form with 'process', no arguments
are necessary. Do not pass in item or item_id if you use 'process',
because they will be cleared.

The common attributes to be passed in to the constructor are:

   item_id
   item
   schema
   item_class (often set in the form class)
   dependency
   field_list
   init_object

Creating a form object:

    my $form =  = HTML::FormHandler::Model::DBIC->new(
        item_id         => $id,
        item_class    => 'User', 
        schema          => $schema,
        field_list         => {
            required => {
                name    => 'Text',
                active  => 'Boolean',
            },
        },
    );

The 'item', 'item_id', and 'item_class' attributes are defined
in L<HTML::FormHandler::Model>, and 'schema' is defined in
L<HTML::FormHandler::Model::DBIC>.

FormHandler forms are handled in two steps: 1) create with 'new',
2) handle with 'process' or 'update'. FormHandler doesn't
care whether most parameters are set on new or process or update,
but a 'field_list' argument should be passed in on 'new'.

=head2 BUILD, BUILDARGS

These are called when the form object is first created (by Moose).  

A single argument is an "item" parameter if it's a reference, 
otherwise it's an "item_id".

First BUILD calls the build_form method, which reads the field_list and creates
the fields object array.

Then 'init_from_object' is called to load each field's internal value
from the 'init_object' or from the 'item', followed by 'load_options'
to load values for select fields.

=cut

sub BUILDARGS
{
   my $class = shift;

   if ( @_ == 1 )
   {
      my $id = $_[0];
      return { item => $id, item_id => $id->id } if (blessed $id);
      return { item_id => $id };
   }
   return $class->SUPER::BUILDARGS(@_); 
}

sub BUILD
{
   my $self = shift;

   warn "HFH: build_form for ", $self->name, ", ", ref($self), "\n" if
      $self->verbose;

   $self->build_form;    # create the form fields
   return if defined $self->item_id && !$self->item;
   $self->init_from_object;    # load values from object, if item exists;
   $self->load_options;        # load options -- need to do after loading item
   $self->dump_fields if $self->verbose;
   return;
}

=head2 process

A convenience method for persistent FormHandler instances. This method
calls 'clear' and 'update' to processes a form:

   my $validated = $form->process( item => $book, 
       params => $c->req->parameters );

or:

   my $validated = $form->process( item_id => $item_id,
       schema => $schema, params => $c->req->parameters );

If you set attributes that are not cleared and you have a persistent form,
you must either set that attribute on each request or clear it.

If your form is not persistent, you should call 'update' instead, because 
this method clears the item and item_id.

This method can also be used for non-database forms:

    $form->process( params => $params );

This method returns the 'validated' flag. (C<< $form->validated >>)

=cut 

sub process
{
   my ( $self, @args ) = @_;
   $self->clear;
   return $self->update(@args);
}

=head2 update

This is the method to call to update the form if your form is not persistent.
Pass in item or item_id/schema and parameters. 

    my $form = MyApp::Form::Book->new;
    $form->update( item => $item, schema => $schema );

It set attributes from the parameters passed in, calls 'init_from_object',
loads select options, calls validate if there are parameters, and calls
update_model if the form validated.  It returns the 'validated' flag.


=cut

sub update
{
   my ( $self, @args ) = @_;

   warn "HFH: update ", $self->name, "\n" if $self->verbose;
   $self->setup_form(@args);
   $self->validate_form if $self->has_params;
   $self->update_model if $self->validated;
   $self->dump_fields if $self->verbose;
   return $self->validated;
}

=head2 validate

This is the non-database form processing method.

  $self->validate( $params );

or

 $self->validate( key => 'something', params => $params );

It will call the validate_form method to perform validation
on the fields.

=cut

sub validate
{
   my ( $self, @args ) = @_;

   warn "HFH: validate ", $self->name, "\n" if $self->verbose;
   $self->clear_state;
   $self->clear_values;
   $self->setup_form( @args );
   return unless $self->has_params;
   return $self->validate_form;
}

=head2 validate_form

The validation routine

The method does the following:
 
    1) sets required dependencies
    2) trims params and saves in field 'input' attribute
    3) calls the field's 'validate_field' routine which:
        1) validates that required fields have a value
        2) calls the field's 'validate' routine (the one that is provided
           by custom field classes)
        3) calls 'input_to_value' to move the data from the 'input' attribute 
           to the 'value' attribute if it hasn't happened already in 'validate'
    4) calls the form's validate_$fieldname, if the method exists and
       if there's a value in the field
    5) calls cross_validate for validating fields that might be blank and
       checking more complex dependencies. (If this field, then not that field...) 
    6) calls the model's validation method. By default, this only checks for
       database uniqueness.
    7) counts errors, sets 'ran_validation' and 'validated' flags
    8) returns 'validated' flag

Returns true if validation succeeds, false if validation fails.

=cut

sub validate_form
{
   my $self = shift;
   my $params = $self->params; 
   $self->set_dependency;    # set required dependencies

   foreach my $field ( $self->fields )
   {
      # Trim values and move to "input" slot
      $field->input( $field->trim_value( $params->{$field->full_name} ) )
         if exists $params->{$field->full_name};
      next if $field->clear;    # Skip validation
      # Validate each field and "inflate" input -> value.
      $field->validate_field;  # this calls the field's 'validate' routine
      next unless defined $field->value;
      # these methods have access to the inflated values
      my $method = $field->validate_meth;
      $self->$method($field) if $method && $self->can($method); 
   }

   $self->cross_validate($params);
   # model specific validation 
   $self->validate_model;
   $self->clear_dependency;

   # count errors 
   my $errors;
   for ( $self->fields )
   {
      $errors++ if $_->has_errors;
   }
   $self->num_errors( $errors || 0 );
   $self->ran_validation(1);
   $self->validated( !$errors );

   $self->dump_validated if $self->verbose;
   $_->clear_input for $self->fields;

   return $self->validated;
}


=head2 db_validate

Convenience function to allow validating values in the database object.
This is not intended for use with HTML forms. If you've written some nice
validators for form data, but there is unvalidated data in the
database, this function could be used in a script to check the validity
of values in the database. All it does is copy the fill-in-form fields
to the parameter hash and call validate. See the test script in 
L<HTML::FormHandler::Manual::Intro>, and the t/db_validate.t test.

   my $form = MyApp::Form::Book->new( item => $item );
   my $validated = $form->db_validate;

=cut

sub db_validate
{
   my $self = shift;
   foreach my $field ($self->fields)
   {
      $self->set_param( $field->full_name, $field->fif );
   }
   return $self->validate;
}

=head2 clear

Calls clear_state,clear_params, clear_model (in the model), and clears 'ctx'

=cut

sub clear
{ 
   my $self = shift;
   warn "HFH: clear ", $self->name, "\n" if $self->verbose;
   $self->clear_state;
#   $self->clear_fif;
   $self->clear_params;
   $self->clear_model if $self->can('clear_model');
   $self->ctx(undef) if $self->ctx;
}

=head2 clear_state

Clears out state information in the form.  

   validated
   ran_validation
   num_errors
   updated_or_created
   fields: errors   
   params

=cut

sub clear_state
{
   my $self = shift;
   $self->validated(0);
   $self->ran_validation(0);
   $self->num_errors(0);
   $self->clear_errors;
   $self->clear_fif;
#   $self->clear_values;
   $self->updated_or_created(undef);
}

=head2 clear_values

Clears field values

=cut

sub clear_values
{
   my $self = shift;
   $_->clear_value for ( $self->fields );
}

=head2 clear_errors

Clears field errors

=cut

sub clear_errors
{
   my $self = shift;
   $_->clear_errors for $self->fields;
}

=head1 clear_fif

Clears fif values

=cut

sub clear_fif
{
   my $self = shift;
   $_->clear_fif for $self->fields;
}

=head2 dump_fields

Dumps the fields of the form for debugging. This method is called when
the verbose flag is turned on.

=cut

sub dump_fields
{
   my $self = shift;

   warn "HFH: ------- fields for form ", $self->name, "-------\n";
   for my $field ( $self->sorted_fields )
   {
      $field->dump;
   }
   warn "HFH: ------- end fields -------\n";
}

=head2 dump_validated

For debugging, dump the validated fields. This method is called when the
verbose flag is on.

=cut

sub dump_validated
{
   my $self = shift;
   warn "HFH: fields validated:\n";
   warn "HFH: ", $_->name, ": ", ( $_->has_errors ? join( ' | ', $_->errors ) : 'validated' ), "\n"
      for $self->fields;
}

=head2 fif  (fill in form)

Returns a hash of values suitable for use with HTML::FillInForm
or for filling in a form with C<< $form->fif->{fieldname} >>.
The fif value for a 'title' field in a TT form:

   [% form.fif.title %] 

=cut

sub fif
{
   my $self = shift;

   my $prefix = '';
   $prefix = $self->name . "." if $self->html_prefix;
   my $params;
   foreach my $field ( $self->fields )
   {
      next if $field->password;
      next unless $field->fif;
      $params->{ $prefix . $field->name } = $field->fif;
   }
   return $params;
}

=head2 values

Returns a hashref of all field values. Useful for non-database forms.
The 'fif' and 'values' hashrefs will be the same unless there's a
difference in format between the HTML field values and the saved value.
Such a format conversion would be done in a field's 'validate' routine,
and would require a 'fif_format' method to convert in the other direction.
A 'DateTime' field is an example of a field that would be different.

=cut

sub values
{
   my $self = shift;
   my $values;
   foreach my $field( $self->fields )
   {
      next unless $field->has_value;
      $values->{$field->name} = $field->value;
   }
   return $values;
}

=head2 field NAME

This is the method that is usually called in your templates to
access a field:

    [% f = form.field('title') %]

Searches for and returns a field named "NAME".
Dies on not found.

    my $field = $form->field('first_name');

Pass a second true value to not die on errors.
 
    my $field = $form->field('something', 1 );

=cut

sub field
{
   my ( $self, $name, $no_die ) = @_;

   $name = $self->name_prefix . '.' . $name if $self->name_prefix;
   for my $field ( $self->fields )
   {
      return $field if $field->name eq $name;
   }
   return if $no_die;
   croak "Field '$name' not found in form '$self'";
}

=head2 field_index

Convenience function for for use with 'set_field_at'.

=cut 

sub field_index
{
   my ( $self, $name ) = @_;
   $name = $self->name_prefix . '.' . $name if $self->name_prefix;
   my $index = 0;
   for my $field ( $self->fields )
   {
      return $index if $field->name eq $name;
      $index++;
   }
   return;
}

=head2 sorted_fields

Calls fields and returns them in sorted order by their "order"
value. Non-sorted fields are retrieved with 'fields'. 

=cut

sub sorted_fields
{
   my $form = shift;

   my @fields = sort { $a->order <=> $b->order } $form->fields;
   return wantarray ? @fields : \@fields;
}

=head2 value

Convenience function to return the value of the field. Returns
undef if field not found.

=cut

sub value
{
   my ( $self, $fieldname ) = @_;
   my $field = $self->field( $fieldname, 1 ) || return;
   return $field->value; 
}

=head2 field_exists

Returns true (the field) if the field exists

=cut

sub field_exists
{
   my ( $self, $name ) = @_;
   return $self->field( $name, 1 );
}


=head2 munge_params

Munges the parameters when they are set.  Currently just adds 
keys without the "html_prefix". Can be subclassed. You might
want to use this if you want to use different names in your
html form than your field names.

=cut

sub munge_params
{
   my ( $self, $params ) = @_;
   if ( $self->html_prefix )
   {
      my $prefix = $self->name;
      while ( ( my $key, my $value ) = each %$params )
      {
         ( my $new_key = $key ) =~ s/^$prefix\.//g;
         if ( $new_key ne $key )
         {
            $params->{$new_key} = $value;
         }
      }
   }
}

=head2 cross_validate

This method is useful for cross checking values after they have been saved 
as their final validated value, and for performing more complex dependency
validation.

This method is called even if some fields did not validate.

=cut

sub cross_validate { 1 }

=head2 has_error

Returns true if validate has been called and the form did not
validate.

=cut

sub has_error
{
   my $self = shift;
   return $self->ran_validation && !$self->validated;
}

=head2 has_errors

Checks the fields for errors and return true or false.

=cut

sub has_errors
{
   for ( shift->fields )
   {
      return 1 if $_->has_errors;
   }
   return 0;
}

=head2 error_fields

Returns list of fields with errors.

=cut

sub error_fields
{
   return grep { $_->has_errors } shift->sorted_fields;
}

=head2 error_field_names

Returns a list of the names of the fields with errors.

=cut

sub error_field_names
{
   my $self         = shift;
   my @error_fields = $self->error_fields;
   return map { $_->name } @error_fields;
}

=head2 errors

Returns a single array with all field errors

=cut

sub errors
{
   my $self         = shift;
   my @error_fields = $self->error_fields;
   return map { $_->errors } @error_fields;
}


=head2 uuid

Generates a hidden html field with a unique ID which
the model class can use to check for duplicate form postings.

=cut

sub uuid
{
   my $form = shift;
   require Data::UUID;
   my $uuid = Data::UUID->new->create_str;
   return qq[<input type="hidden" name="form_uuid" value="$uuid">];
}

=head1 METHODS used in internal processing

Most users won't need these methods.

=head2 build_form

This parses the form field_list and creates the individual
field objects.  It calls the make_field() method for each field.
This is called by the BUILD method. Users don't need to call this.

=cut

sub build_form
{
   my $self = shift;

   my $meta_flist = $self->_build_meta_field_list;
   $self->_build_fields( $meta_flist, 0 ) if $meta_flist; 
   my $flist = $self->field_list;
   $self->_build_fields( $flist->{'required'}, 1 ) if $flist->{'required'}; 
   $self->_build_fields( $flist->{'optional'}, 0 ) if $flist->{'optional'};
   $self->_build_fields( $flist->{'fields'}, 0 )   if $flist->{'fields'};
   $self->_build_fields( $flist->{'auto_required'}, 1, 'auto' ) 
                                              if $flist->{'auto_required'};
   $self->_build_fields( $flist->{'auto_optional'}, 0, 'auto' ) 
                                              if $flist->{'auto_optional'};
   return unless $self->has_fields;
   my $order = 0;
   foreach my $field ( $self->fields)
   {
      $order++ if $field->order > $order;
   }
   $order++;
   foreach my $field ( $self->fields )
   {
      $field->order( $order ) unless $field->order;
      $order++;
   }

}

sub _build_meta_field_list
{
   my $self = shift;
   my @field_list;
   foreach my $sc ( reverse $self->meta->linearized_isa )
   {
      my $meta = $sc->meta;
      foreach my $role ( $meta->calculate_all_roles )
      {
         if ( $role->can('field_list') && defined $role->field_list )
         {
            push @field_list, @{$role->field_list};
         }
      }
      if ( $meta->can('field_list') && defined $meta->field_list )
      {
         push @field_list, @{$meta->field_list};
      }
   }
   return \@field_list if scalar @field_list;
}

sub _build_fields
{
   my ( $self, $fields, $required, $auto ) = @_;

   return unless $fields;
   my $field;
   my $name;
   my $type;
   if ($auto)    # an auto array of fields
   {
      foreach $name (@$fields)
      {
         $type = $self->guess_field_type($name);
         croak "Could not guess field type for field '$name'" unless $type;
         $self->_set_field( $name, $type, $required );
      }
   }
   elsif ( ref($fields) eq 'ARRAY' )    # an array of fields
   {
      while (@$fields)
      {
         $name = shift @$fields;
         $type = shift @$fields;
         $self->_set_field( $name, $type, $required );
      }
   }
   else                                 # a hashref of fields
   {
      while ( ( $name, $type ) = each %$fields )
      {
         $self->_set_field( $name, $type, $required );
      }
   }
   return;
}

sub _set_field
{
   my ( $self, $name, $type, $required ) = @_;

   my $field = $self->make_field( $name, $type );
   return unless $field;
   $field->required($required) unless ( $field->required == 1 );
   my $index = $self->field_index($name);
   if( defined $index )
      { $self->set_field_at($index, $field); }
   else
      { $self->add_field($field); }
}

=head2 make_field

    $field = $form->make_field( $name, $type );

Maps the field type to a field class, creates a field object and
and returns it.

The "$name" parameter is the field's name (e.g. first_name, age).

The second parameter is either a scalar which is the field's type
string, or a hashref with a 'type' key containing the field's type.

=cut

sub make_field
{
   my ( $self, $name, $attr ) = @_;

   $attr = { type => $attr } unless ref $attr eq 'HASH';
   my $type = $attr->{type} ||= 'Text';
   my $class =
        $type =~ s/^\+//
      ? $self->field_name_space
         ? $self->field_name_space . "::" . $type
         : $type
      : 'HTML::FormHandler::Field::' . $type;
   $class->require
      or die "Could not load field class '$type' for field '$name'"; 

   # Add field name and reference to form 
   $attr->{name} =
        $self->name_prefix
      ? $self->name_prefix . '.' . $name
      : $name;
   $attr->{form} = $self;
   my $field = $class->new( %{$attr} );
   return $field;
}

=head2 setup_form

Puts parameters into attributes, initializes fields, loads options

=cut

sub setup_form
{
   my ($self, @args) = @_;
   if( @args == 1 )
   {
      $self->params( $args[0] );
   }
   elsif ( @args > 1 )
   {
      my $hashref = {@args};
      while ( my ($key, $value) = each %{$hashref} )
      {
         $self->$key($value) if $self->can($key);
      } 
   }
   $self->clear_fif;
   $self->init_from_object;
   $self->load_options;
}
=head2 init_from_object

Populates the field 'value' attributes from an 'init_object' or $form->item
by calling a form's custom init_value_$fieldname method, passing in
the field and the item. 

The value is stored in both the 'init_value' attribute, and the 'value'
attribute.

=cut

sub init_from_object
{
   my $self = shift;

   $self->item( $self->build_item ) if $self->item_id && !$self->item;
   my $item = $self->init_object || $self->item || return;
   warn "HFH: init_from_object ", $self->name, "\n" if $self->verbose;
   for my $field ( $self->fields )
   {
      my @values;
      my $method = 'init_value_' . $field->name;
      if ( $self->can($method) )
      {
         @values = $self->$method( $field, $item );
      }
      else
      {
         @values = $self->init_value( $field, $item );
      }
      my $value = @values > 1 ? \@values : shift @values;

      # Handy for later compare
      $field->init_value($value) if $value;
      $field->value($value) if $value;
   }
}

=head2 init_value

This method populates a form field's value from the item object.

=cut

sub init_value
{
   my ( $self, $field, $item ) = @_;
   my $name = $field->name;

   return $item->can($name) ? $item->$name : undef
      if blessed($item);
   return $item->{$name};
}

=head2 load_options

For 'Select' or 'Multiple' fields (fields which have an 'options' method),
call an "options_$field_name" method if it exists (is defined in your form), 
or else call the model's "lookup_options" to retrieve the list of options
from the database.

An example of an 'options' routine in your form class:

    sub options_fruit {
        return (
            1 => 'Apple',
            2 => 'Grape',
            3 => 'Cherry',
        );
    }

See L<HTML::FormHandler::Field::Select>

=cut

sub load_options
{
   my $self = shift;

   warn "HFH: load_options ", $self->name, "\n" if $self->verbose;
   $self->load_field_options($_) for $self->fields;
}

=head2 load_field_options

Load the options array into a field. Pass in a field object,
and, optionally, an options array.

=cut

sub load_field_options
{
   my ( $self, $field, @options ) = @_;

   return unless $field->can('options');

   my $method = 'options_' . $field->name;
   @options =
        $self->can($method)
      ? $self->$method($field)
      : $self->lookup_options($field)
      unless @options;
   return unless @options;

   @options = @{ $options[0] } if ref $options[0];
   croak "Options array must contain an even number of elements for field " . $field->name
      if @options % 2;

   my @opts;
   push @opts, { value => shift @options, label => shift @options } while @options;

   $field->options( \@opts ) if @opts;
}

=head2 set_dependency

Process the dependency lists 

=cut 

sub set_dependency
{
   my $self = shift;

   my $depends = $self->dependency || return;
   my $params = $self->params;
   for my $group (@$depends)
   {
      next if @$group < 2;
      # process a group of fields
      for my $name (@$group)
      {
         # is there a value?
         my $value = $params->{$name};
         next unless defined $value;
         # The exception is a boolean can be zero which we count as not set.
         # This is to allow requiring a field when a boolean is true.
         next if $self->field($name)->type eq 'Boolean' && $value == 0;
         if ( ref $value )
         {
            # at least one value is non-blank
            next unless grep { /\S/ } @$value;
         }
         else
         {
            next unless $value =~ /\S/;
         }
         # one field was found non-blank, so set all to required
         for (@$group)
         {
            my $field = $self->field($_);
            next unless $field && !$field->required;
            $self->add_required($field);        # save for clearing later.
            $field->required(1);
         }
         last;
      }
   }
}

sub clear_dependency
{
   my $self = shift;

   $_->required(0) for $self->_required;
   $self->clear_required;
}

=head1 SUPPORT

IRC:

  Join #formhandler on irc.perl.org

=head1 SEE ALSO

L<HTML::FormHandler::Manual>

L<HTML::FormHandler::Tutorial>

L<HTML::FormHandler::Intro>

L<HTML::FormHandler::Templates>

L<HTML::FormHandler::Cookbook>

L<HTML::FormHandler::Field>

L<HTML::FormHandler::Model::DBIC>

L<HTML::FormHandler::Moose>

L<HTML::FormHandler::Moose::Role>


=head1 AUTHOR

gshank: Gerda Shank <gshank@cpan.org>

Based on the original source code of L<Form::Processor> by Bill Moseley

=head1 COPYRIGHT

This library is free software, you can redistribute it and/or modify it under
the same terms as Perl itself.

=cut

no Moose;
1;<|MERGE_RESOLUTION|>--- conflicted
+++ resolved
@@ -10,11 +10,7 @@
 use HTML::FormHandler::I18N;    # base class for language files
 
 use 5.008;
-<<<<<<< HEAD
-our $VERSION = '0.16';
-=======
 our $VERSION = '0.17';
->>>>>>> 2d52fa95
 
 =head1 NAME
 
