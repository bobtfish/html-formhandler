--- conflicted
+++ resolved
@@ -379,38 +379,6 @@
 
 =head3 Apply actions
 
-<<<<<<< HEAD
-The 'apply' array contains a sequence of 'actions' which will be applied in
-order.  An 'action' is either a constraint or transformation.
-
-Constraints and transformations are a 'check' anonymous sub routine, and a
-'message'.  Contraints can alternatively be a Moose type that the field value
-must validate against.
-
-The current value of the field is passed to the subroutine but no other field
-information is available.  So this is probably the best place for constraints
-and transforms that require only the current field value.  If you need access
-to other field values, see the validate method below.
-
-The value passed to L<HTML::FormHandler::Field::Compound> fields is a hash
-containing values of their child fields - this may be used for easy creation of
-objects (like DateTime).  See L<HTML::FormHandler::Field/apply>.
-
-   has_field 'test' => ( apply => [
-      'MyConstraint', # A Moose type, such as 'Str' or 'Int'
-      {
-         check => sub {
-           return 1; # field is valid
-           return 0; # field is invalid
-         },
-         message => 'foo', # returned if the field is invalid
-      },
-      {
-         transform => sub { ... },
-         message => '....'
-      }
-   ] );
-=======
 The 'actions' array contains a sequence of transformations and constraints
 (including Moose type constraints) which will be applied in order. The 'apply'
 sugar is used to add to the actions array in field classes. In a field definition
@@ -431,7 +399,6 @@
                          { transform => sub { ... },
                            message => '....' }
                          ] );
->>>>>>> 58d2bd07
 
 =head3 Field class validate method
 
