--- conflicted
+++ resolved
@@ -722,12 +722,9 @@
    my $params = $self->params; 
    $self->set_dependency;    # set required dependencies
 
-<<<<<<< HEAD
-=======
    # make sure parent fields are validated last
    my @fields;
    my @parent_fields;
->>>>>>> 035d8641
    foreach my $field ( $self->fields )
    {
       push @fields, $field unless $field->has_children;
