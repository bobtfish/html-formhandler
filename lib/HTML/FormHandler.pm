package HTML::FormHandler;

use Moose;
use MooseX::AttributeHelpers;
with 'HTML::FormHandler::Model';
with 'HTML::FormHandler::Fields';
with 'HTML::FormHandler::TransformAndCheck';

use Carp;
use Locale::Maketext;
use HTML::FormHandler::I18N; 
use HTML::FormHandler::Params;

use 5.008;

<<<<<<< HEAD
our $VERSION = '0.25';
=======
our $VERSION = '0.26';
>>>>>>> 30d2d142

=head1 NAME

HTML::FormHandler - form handler written in Moose 

=head1 SYNOPSIS

An example of a form class:

    package MyApp::Form::User;
    
    use HTML::FormHandler::Moose;
    extends 'HTML::FormHandler::Model::DBIC';

    has '+item_class' => ( default => 'User' );

    has_field 'name' => ( type => 'Text' );
    has_field 'age' => ( type => 'PosInteger', apply => [ 'MinimumAge' ] );
    has_field 'birthdate' => ( type => 'DateTime' );
    has_field 'hobbies' => ( type => 'Multiple' );
    has_field 'address' => ( type => 'Text' );
    has_field 'city' => ( type => 'Text' );
    has_field 'state' => ( type => 'Select' );
    has_field 'email' => ( type => 'Email' );

    has '+dependency' => ( default => sub {
          [ ['address', 'city', 'state'], ]
       }
    );

    subtype 'MinimumAge'
       => as 'Int'
       => where { $_ > 13 }
       => message { "You are not old enough to register" };
    
    no HTML::FormHandler::Moose;
    1;


An example of a Catalyst controller that uses an HTML::FormHandler form
to update a 'Book' record:

   package MyApp::Controller::Book;
   BEGIN {
      use Moose;
      extends 'Catalyst::Controller';
   }
   use MyApp::Form::Book;

   sub book_base : Chained PathPart('book') CaptureArgs(0)
   {
      my ( $self, $c ) = @_;
      # setup
   }
   sub item : Chained('book_base') PathPart('') CaptureArgs(1)
   {
      my ( $self, $c, $book_id ) = @_;
      $c->stash( book => $c->model('DB::Book')->find($book_id) );
   }
   sub edit : Chained('item') PathPart('edit') Args(0)
   {
      my ( $self, $c ) = @_;

      my $form = MyApp::Form::Book->new;
      $c->stash( form => $form, template => 'book/form.tt' );
      return unless $form->process( item => $c->stash->{book},
         params => $c->req->parameters );
      $c->res->redirect( $c->uri_for('list') );
   }

The example above creates the form dynamically on each request. 
You can also use a Moose attribute for the form.
    
    has 'form' => ( isa => 'MyApp::Form::Book', is => 'ro',
       default => sub { MyApp::Form::Book->new } );

A dynamic form may be created in a controller using the field_list
attribute to set fields:

    my $form = HTML::FormHandler->new(
        item => $user,
        field_list => [
               first_name => 'Text',
               last_name => 'Text' 
        ],
    );


=head1 DESCRIPTION

HTML::FormHandler allows you to define HTML form fields and validators. It can
be used for both database and non-database forms, and will
automatically update or create rows in a database. It can also be used
to process structured data that doesn't come from an HTML form.

One of its goals is to keep the controller interface as simple as possible,
and to minimize the duplication of code. In most cases, interfacing your
controller to your form is only a few lines of code.

With FormHandler you'll never spend hours trying to figure out how to make a 
simple HTML change that would take one minute by hand. Because you CAN do it
by hand. Or you can automate HTML generation as much as you want, with
template widgets or pure Perl rendering classes, and stay completely in
control of what, where, and how much is done automatically. 

You can split the pieces of your forms up into logical parts and compose
complete forms from FormHandler classes, roles, fields, collections of
validations, transformations and Moose type constraints. 
You can write custom methods to 
process forms, add any attribute you like, use Moose before/after/around. 
FormHandler forms are Perl classes, so there's a lot of flexibility in what 
you can do. See L<HTML::FormHandler::Field/apply> for more info.

The L<HTML::FormHandler> module is documented here.  For more extensive 
documentation on use and a tutorial, see the manual at 
L<HTML::FormHandler::Manual>.

HTML::FormHandler does not provide a complex HTML generating facility,
but a simple, sample rendering role is provided by 
L<HTML::FormHandler::Render::Simple>, which will output HTML formatted
strings for a field or a form. There are also sample Template Toolkit
widget files in the example, documented at 
L<HTML::FormHandler::Manual::Templates>.

The typical application for FormHandler would be in a Catalyst, DBIx::Class, 
Template Toolkit web application, but use is not limited to that.


=head1 ATTRIBUTES and METHODS

=head2 Creating a form with 'new' 

The new constructor takes name/value pairs:

    MyForm->new(
        item    => $item,
        init_object => { name => 'Your name here', username => 'choose' }
    );

No attributes are required on new for a non-database form.
The common attributes to be passed in to the constructor for a database form 
are either item_id and schema or item:

   item_id  - database row primary key
   item     - database row object
   schema   - (for DBIC) the DBIx::Class schema

The following are occasionally passed in, but are more often set
in the form class:

   item_class  - source name of row
   dependency  - (see dependency)
   field_list  - and array of field definitions
   init_object - a hashref or object to provide initial values

Examples of creating a form object with new:

    # non-database form
    my $form = MyApp::Form::User->new;
    # database form using a row object
    my $form = MyApp::Form::Member->new( item => $row );
    # a dynamic form (no form class has been defined) 
    my $form = HTML::FormHandler::Model::DBIC->new(
        item_id         => $id,
        item_class    => 'User', 
        schema          => $schema,
        field_list         => [
                name    => 'Text',
                active  => 'Boolean',
        ],
    );

The 'item', 'item_id', and 'item_class' attributes are defined
in L<HTML::FormHandler::Model>, and 'schema' is defined in
L<HTML::FormHandler::Model::DBIC>.

FormHandler forms are handled in two steps: 1) create with 'new',
2) handle with 'process'. FormHandler doesn't
care whether most parameters are set on new or process or update,
but a 'field_list' argument must be passed in on 'new'.

=head2 Processing the form

=head3 process

Call the 'process' method on your form to perform validation and 
update. A database form must have either an item (row object) or
a schema, item_id (row primary key), and item_class (usually set in the form).

   $form->process( item => $book, params => $c->req->parameters );

or:

   $form->process( item_id => $item_id,
       schema => $schema, params => $c->req->parameters );

This method returns the 'validated' flag. (C<< $form->validated >>)
If it is a database form and the form validates, the database row
will be updated.

If it is not a database form, you can get HTTP parameter type values
from C<< $form->fif >> or a hash of inflated values from C<< $form->values >>.

=head3 params

Parameters must be passed in or set before you call 'process'. 
HFH gets data to validate and store in the database from the params hash. 

Params can either be in the form of CGI/HTTP style params:

   {
      user_name => "Joe Smith",
      occupation => "Programmer",
      'addresses.0.street' => "999 Main Street",
      'addresses.0.city' => "Podunk",
      'addresses.0.country' => "UT",
      'addresses.0.address_id' => "1",
      'addresses.1.street' => "333 Valencia Street",
      'addresses.1.city' => "San Franciso",
      'addresses.1.country' => "UT",
      'addresses.1.address_id' => "2",
   }

or as structured data in the form of hashes and lists:

   {
      addresses => [
         {
            city => 'Middle City',
            country => 'GK',
            address_id => 1,
            street => '101 Main St',
         },
         {
            city => 'DownTown',
            country => 'UT',
            address_id => 2,
            street => '99 Elm St',
         },
      ],
      'occupation' => 'management',
      'user_name' => 'jdoe',
   }

CGI style parameters will be converted to hashes and lists for HFH to
operate on.

You can add an additional param when setting params:

   $form->process( params => { %{$c->req->params}, new_param  => 'something' } );

=head2 Getting data out

=head3 fif  (fill in form)

Returns a hash of values suitable for use with HTML::FillInForm
or for filling in a form with C<< $form->fif->{fieldname} >>.
The fif value for a 'title' field in a TT form:

   [% form.fif.title %] 

Or you can use the 'fif' method on individual fields:

   [% form.field('title').fif %]

=head3 values

Returns a hashref of all field values. Useful for non-database forms, or if
you want to update the databse yourself.
The 'fif' and 'values' hashrefs might be the same for simple forms unless there's a
difference in format between the HTML field values (in fif) and the saved value
or unless the field 'name' and 'accessor' are different. 'fif' returns
a hash with the field names for the keys and the field's 'fif' for the
values; 'values' returns a hash with the field accessors for the keys, and the
field's 'value' for the the values. 

Forms containing arrays to be processed with L<HTML::FormHandler::Field::Repeatable>
will have parameters with dots and numbers, like 'addresses.0.city', while the
values hash will transform the fields with numbers to arrays.

=head2 Accessing and setting up fields

Fields are declared with a number of attributes which are defined in
L<HTML::FormHandler::Field>. If you want additional attributes you can
define your own field classes. The field 'type' is the short class name
of the field class.

=head3 has_field

The most common way of declaring fields is the 'has_field' syntax.
Using the 'has_field' syntax sugar requires C< use HTML::FormHandler::Moose; >.
or C< use HTML::FormHandler::Moose::Role; > in a role. 
See L<HTML::FormHandler::Manual::Intro>

   use HTML::FormHandler::Moose;
   has_field 'field_name' => ( type => 'FieldClass', .... );

=head3 field_list

A 'field_list' is an array of field definitions which can be used as an
alternative to 'has_field' in small, dynamic forms.

    field_list => [
       field_one => {
          type => 'Text',
          required => 1
       },
       field_two => 'Text,
    ]


=head3 field_name_space

Use to set the name space used to locate fields that 
start with a "+", as: "+MetaText". Fields without a "+" are loaded
from the "HTML::FormHandler::Field" name space. If 'field_name_space'
is not set, then field types with a "+" must be the complete package
name.

=head3 fields

The array of fields, objects of L<HTML::FormHandler::Field> or its subclasses.
A compound field will itself have an array of fields,
so this is a tree structure.

=head3 field($name)

This is the method that is usually called to access a field:

    my $title = $form->field('title')->value;
    [% f = form.field('title') %]

    my $city = $form->field('addresses.0.city')->value;

Pass a second true value to die on errors.
 
=head2 Constraints and validation

Most validation is performed on a per-field basis, and there are a number
of different places in which validation can be performed. 

=head3 Apply actions

The 'actions' array contains a sequence of transformations, constraints
(including Moose type constraints) which will be applied in order. The 
current value of the field is passed in to the subroutines, but it has 
no access to other field information. 
This is probably the best place to 
put constraints and transforms if all that is needed is the current value.
The L<HTML::FormHandler::Field::Compound> fields receive as value 
a hash containing values of their child fields - this may be used for
easy creation of objects (like DateTime).
See L<HTML::FormHandler::Field/apply> for more documentation.

   has_field 'test' => ( apply => [ 'MyConstraint', 
                         { check => sub {... },
                           message => '....' },
                         { transform => sub { ... },
                           message => '....' }
                         ] );

=head3 Field class validate method

The 'validate' method can be used in field classes to perform additional validation.
It has access to the field ($self).  This method is called after the actions are performed.

=head3 Form class validation for individual fields

You can define a method in your form class to perform validation on a field. 
This method is the equivalent of the field class validate method except it is
in the form class, so you might use this validation method if you don't
want to create a field subclass. 

It has access to the form ($self) and the field.
This method is called after the field class 'validate' method, and is not
called if the value for the field is empty ('', undef). (If you want an
error message when the field is empty, use the 'required' flag and message.) 
The name of this method can be set with 'set_validate' on the field. The 
default is 'validate_' plus the field name:

   sub validate_testfield { my ( $self, $field ) = @_; ... }

If the field name has dots they should be replaced with underscores.

=head3 validate

(This method used to be called 'cross_validate'. It was renamed to 'validate'
to make the api more consistent.)
This is a form method that is useful for cross checking values after they have
been saved as their final validated value, and for performing more complex 
dependency validation. It is called after all other field validation is done, 
and whether or not validation has succeeded, so it has access to the 
post-validation values of all the fields.

=head2 Accessing errors 

  has_errors - returns true or false
  error_fields - returns list of fields with errors
  errors - returns array of error messages for the entire form
  num_errors - number of errors in form

=head2 Clear form state

The clear method is called at the beginning of 'process' if the form
object is reused, such as when it is persistent in a Moose attribute,
or in tests.  If you add other attributes to your form that are set on 
each request, you may need to clear those yourself.

=head2 Miscellaneous attributes

=head3 name

The form's name.  Useful for multiple forms.
It used to construct the default 'id' for fields, and is used
for the HTML field name when 'html_prefix' is set. 
The default is "form" + a one to three digit random number.

=head3 init_object

If an 'init_object' is supplied on form creation, it will be used instead 
of the 'item' to pre-populate the values in the form. This can be useful 
when populating a form from default values stored in a similar but different 
object than the one the form is creating. The 'init_object' should be either
a hash or the same type of object that the model uses (a DBIx::Class row for
the DBIC model).

=head3 ctx

Place to store application context for your use in your form's methods.

=head3 language_handle, build_language_handle

Holds a Local::Maketext language handle

The builder for this attribute gets the Locale::Maketext language 
handle from the environment variable $ENV{LANGUAGE_HANDLE}, or creates 
a default language handler using L<HTML::FormHandler::I18N>. The
language handle is used in the field's add_error method to allow
localizing.

=head3 dependency

Arrayref of arrayrefs of fields. If one of a group of fields has a
value, then all of the group are set to 'required'.

  has '+dependency' => ( default => sub { [
     ['street', 'city', 'state', 'zip' ],] }
  );

=head2 Flags

=head3 validated

Flag that indicates if form has been validated. You might want to use 
this flag if you're doing something in between process and returning, 
such as setting a stash key.

   $form->process( ... );
   $c->stash->{...} = ...;
   return unless $form->validated;

=head3 ran_validation

Flag to indicate that validation has been run. This flag will be
false when the form is initially loaded and displayed, since
validation is not run until FormHandler has params to validate.

=head3 verbose

Flag to dump diagnostic information. See 'dump_fields' and
'dump_validated'.

=head3 html_prefix

Flag to indicate that the form name is used as a prefix for fields
in an HTML form. Useful for multiple forms
on the same HTML page. The prefix is stripped off of the fields
before creating the internal field name, and added back in when
returning a parameter hash from the 'fif' method. For example,
the field name in the HTML form could be "book.borrower", and
the field name in the FormHandler form (and the database column)
would be just "borrower".

   has '+name' => ( default => 'book' );
   has '+html_prefix' => ( default => 1 );

Also see the Field attribute "html_name", a convenience function which
will return the form name + "." + field full_name

=head2 For use in HTML
 
   http_method - For storing 'post' or 'get'
   action - Store the form 'action' on submission. No default value.
   enctype - Request enctype
   submit - Store form submit field info. No default value.
   uuid - generates a string containing an HTML field with UUID

=cut

# Moose attributes
has 'name' => (
   isa     => 'Str',
   is      => 'rw',
   default => sub { return 'form' . int( rand 1000 ) }
);
# for consistency in api with field nodes
has 'form' => ( isa => 'HTML::FormHandler', is => 'rw', weak_ref => 1,
   lazy => 1, default => sub { shift });
has 'parent' => ( is => 'rw' );
# object with which to initialize
has 'init_object' => ( is => 'rw', clearer => 'clear_init_object' );
# flags
has [ 'ran_validation', 'validated', 'verbose', 'processed', 'did_init_obj' ] => 
    ( isa => 'Bool', is => 'rw' );
has 'user_data' => ( isa => 'HashRef', is => 'rw' );
has 'ctx' => ( is => 'rw', weak_ref => 1, clearer => 'clear_ctx' );
# for Locale::MakeText
has 'language_handle' => (
   is      => 'rw',
   builder => 'build_language_handle'
);
has 'html_prefix' => ( isa => 'Bool', is => 'rw' );
has 'active_column' => ( isa => 'Str', is => 'rw' );
has 'http_method' => ( isa => 'Str', is => 'rw', default => 'post' );
has 'enctype' => (is => 'rw', isa => 'Str', default => 'application/x-www-form-urlencoded');
has 'action' => ( is => 'rw' );
has 'submit' => ( is => 'rw' );
has 'params' => (
   metaclass  => 'Collection::Hash',
   isa        => 'HashRef',
   is         => 'rw',
   default    => sub { {} },
   auto_deref => 1,
   trigger    => sub { shift->_munge_params(@_) },
   provides   => {
      set    => 'set_param',
      get    => 'get_param',
      clear  => 'clear_params',
      delete => 'delete_param',
      empty  => 'has_params',
   },
);
has 'dependency' => ( isa => 'ArrayRef', is => 'rw' );
has '_required' => (
   metaclass  => 'Collection::Array',
   isa        => 'ArrayRef[HTML::FormHandler::Field]',
   is         => 'rw',
   default    => sub { [] },
   auto_deref => 1,
   provides   => {
      clear => 'clear_required',
      push  => 'add_required'
   }
);

sub BUILDARGS
{
   my $class = shift;

   if ( @_ == 1 )
   {
      my $id = $_[0];
      return { item => $id, item_id => $id->id } if (blessed $id);
      return { item_id => $id };
   }
   return $class->SUPER::BUILDARGS(@_); 
}

sub BUILD
{
   my $self = shift;

   $self->_build_fields;    # create the form fields
   return if defined $self->item_id && !$self->item;
   # load values from object (if any)
   if( $self->init_object || $self->item )
   {
      $self->_init_from_object( $self, $self->init_object || $self->item );
   }
   else
   {
      $self->_init;
   }
   $self->dump_fields if $self->verbose;
   return;
}

sub build_language_handle
{
   my $lh = $ENV{LANGUAGE_HANDLE}
      || HTML::FormHandler::I18N->get_handle
      || die "Failed call to Locale::Maketext->get_handle";
   return $lh;
}

# deprecated
sub update
{
   warn "HFH update method is deprecated. Please switch to using 'process'.";
   shift->process(@_);
}
 
sub process
{
   my $self = shift;

   warn "HFH: process ", $self->name, "\n" if $self->verbose;
   $self->clear if $self->processed;
   $self->_setup_form(@_);
   $self->validate_form if $self->has_params;
   $self->update_model if $self->validated;
   $self->dump_fields if $self->verbose;
   $self->processed(1);
   return $self->validated;
}

sub db_validate
{
   my $self = shift;
   my $fif = $self->fif;
   $self->process( $fif );
   return $self->validated;
}

sub clear
{ 
   my $self = shift;
   warn "HFH: clear ", $self->name, "\n" if $self->verbose;
   $self->clear_data;
   $self->validated(0);
   $self->ran_validation(0);
   $self->clear_params;
   $self->clear_ctx;
   $self->processed(0);
   $self->did_init_obj(0);
}

sub clear_data
{
   my $self = shift;
   $self->clear_value;
   $self->clear_input;
}

sub fif
{
   my ( $self, $prefix, $node ) = @_;

   if ( !defined $node )
   {
      $node   = $self;
      $prefix = '';
      $prefix = $self->name . "." if $self->html_prefix;
   }
   my %params;
   foreach my $field ( $node->fields )
   {
      next if $field->password;
      my $fif = $field->fif;    # need to force lazy build
      next unless $field->has_fif && defined $fif;
      if ( $field->DOES('HTML::FormHandler::Fields') )
      {
         my $next_params = $self->fif( $prefix . $field->name . '.', $field );
         next unless $next_params;
         %params = ( %params, %{$next_params} );
      }
      else
      {
         $params{ $prefix . $field->name } = $fif;
      }
   }
   return if !%params;
   return \%params;
}

sub values { shift->value }

# deprecated
sub has_error
{
   my $self = shift;
}

# deprecated?
sub error_field_names
{
   my $self         = shift;
   my @error_fields = $self->error_fields;
   return map { $_->name } @error_fields;
}

sub errors
{
   my $self         = shift;
   my @error_fields = $self->error_fields;
   return map { $_->errors } @error_fields;
}

sub uuid
{
   my $form = shift;
   require Data::UUID;
   my $uuid = Data::UUID->new->create_str;
   return qq[<input type="hidden" name="form_uuid" value="$uuid">];
}

sub validate_form
{
   my $self = shift;
   my $params = $self->params; 
   $self->_set_dependency;    # set required dependencies
   $self->input( $params );
   $self->build_node;
   $self->_apply_actions;
   $self->validate();
   # model specific validation 
   $self->validate_model;
   $self->_clear_dependency;
   $self->get_error_fields;
   $self->ran_validation(1);
   $self->validated( $self->num_errors == 0  );
   $self->dump_validated if $self->verbose;
   return $self->validated;
}

sub cross_validate { shift->validate(@_) }

sub has_errors { shift->has_error_fields }
sub num_errors { shift->num_error_fields }

sub _setup_form
{
   my ($self, @args) = @_;
   if( @args == 1 )
   {
      $self->params( $args[0] );
   }
   elsif ( @args > 1 )
   {
      my $hashref = {@args};
      while ( my ($key, $value) = each %{$hashref} )
      {
         $self->$key($value) if $self->can($key);
      } 
   }
   if( $self->item_id && !$self->item )
   {
      $self->item( $self->build_item);
   }
   # initialization of Repeatable fields and Select options
   # will be done in init_object when there's an initial object
   # in validation routines when there are params
   # and by _init for empty forms
   if( !$self->did_init_obj )
   {
      if( $self->init_object || $self->item )
      {
         $self->_init_from_object( $self, $self->init_object || $self->item );
      }
      elsif ( !$self->has_params )
      {
         # no initial object. empty form form must be initialized
         $self->_init;
      }
   }
}

sub _init_from_object
{
   my ( $self, $node, $item ) = @_;

   $node ||= $self;
   return unless $item; 
   warn "HFH: init_from_object ", $self->name, "\n" if $self->verbose;
   my $my_value;
   for my $field ( $node->fields )
   {
      next if $field->parent && $field->parent != $node;
      next if $field->writeonly;
      next if ref $item eq 'HASH' && !exists $item->{ $field->accessor };
      my $value = $self->_get_value( $field, $item );
      #      $value = $field->_apply_deflations( $value );
      if ( $field->isa('HTML::FormHandler::Field::Repeatable') )
      {
         $field->_init_from_object( $value );
      }
      elsif ( $field->isa('HTML::FormHandler::Field::Compound') )
      {
         $self->_init_from_object( $field, $value );
         $field->value($value);
      }
      else
      {
         if ( my @values = $field->get_init_value )
         {
            my $value = @values > 1 ? \@values : shift @values;
            $field->init_value($value) if defined $value;
            $field->value($value)      if defined $value;
         }
         else
         {
            $self->init_value( $field, $value );
         }
         $field->_load_options if $field->can('_load_options');
      }
      $my_value->{$field->name} = $field->value;
   }
   $self->value( $my_value );
   $self->did_init_obj(1);
}

sub _get_value
{
   my ( $self, $field, $item ) = @_;
   my $accessor = $field->accessor;
   my @values;
   if ( blessed($item) && $item->can($accessor))
   {
      @values = $item->$accessor;
   }
   elsif ( exists $item->{$accessor} )
   {
      @values = $item->{$accessor};
   }
   else
   {
      return;
   }
   my $value = @values > 1 ? \@values : shift @values;
   return $value;
}

sub init_value
{
   my ( $self, $field, $value ) = @_;
   $field->init_value($value);
   $field->value($value);
}

sub _set_dependency
{
   my $self = shift;

   my $depends = $self->dependency || return;
   my $params = $self->params;
   for my $group (@$depends)
   {
      next if @$group < 2;
      # process a group of fields
      for my $name (@$group)
      {
         # is there a value?
         my $value = $params->{$name};
         next unless defined $value;
         # The exception is a boolean can be zero which we count as not set.
         # This is to allow requiring a field when a boolean is true.
         my $field = $self->field($name);
         next if $self->field($name)->type eq 'Boolean' && $value == 0;
         if ( ref $value )
         {
            # at least one value is non-blank
            next unless grep { /\S/ } @$value;
         }
         else
         {
            next unless $value =~ /\S/;
         }
         # one field was found non-blank, so set all to required
         for (@$group)
         {
            my $field = $self->field($_);
            next unless $field && !$field->required;
            $self->add_required($field);        # save for clearing later.
            $field->required(1);
         }
         last;
      }
   }
}

sub _clear_dependency
{
   my $self = shift;

   $_->required(0) for $self->_required;
   $self->clear_required;
}

sub _munge_params
{
   my ( $self, $params, $attr ) = @_;
   my $_fix_params = HTML::FormHandler::Params->new;
   my $new_params = $_fix_params->expand_hash($params);
   if ( $self->html_prefix )
   {
      $new_params = $new_params->{$self->name};
   }
   $new_params = {} if !defined $new_params;
   $self->{params} = $new_params;
}

=head1 SUPPORT

IRC:

  Join #formhandler on irc.perl.org

Mailing list:

  http://groups.google.com/group/formhandler

Code repository:

  http://github.com/gshank/html-formhandler/tree/master

=head1 SEE ALSO

L<HTML::FormHandler::Manual>

L<HTML::FormHandler::Manual::Tutorial>

L<HTML::FormHandler::Manual::Intro>

L<HTML::FormHandler::Manual::Templates>

L<HTML::FormHandler::Manual::Cookbook>

L<HTML::FormHandler::Field>

L<HTML::FormHandler::Model::DBIC>

L<HTML::FormHandler::Moose>


=head1 CONTRIBUTORS

gshank: Gerda Shank <gshank@cpan.org>
zby:    Zbigniew Lukasiak <zby@cpan.org>

Based on the source code of L<Form::Processor> by Bill Moseley

=head1 COPYRIGHT

This library is free software, you can redistribute it and/or modify it under
the same terms as Perl itself.

=cut

HTML::FormHandler->meta->make_immutable;
no Moose;
1;<|MERGE_RESOLUTION|>--- conflicted
+++ resolved
@@ -13,11 +13,7 @@
 
 use 5.008;
 
-<<<<<<< HEAD
-our $VERSION = '0.25';
-=======
 our $VERSION = '0.26';
->>>>>>> 30d2d142
 
 =head1 NAME
 
