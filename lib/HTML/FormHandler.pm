--- conflicted
+++ resolved
@@ -14,11 +14,8 @@
 
 
 use 5.008;
-<<<<<<< HEAD
+
 our $VERSION = '0.23';
-=======
-our $VERSION = '0.22';
->>>>>>> 907b6372
 
 =head1 NAME
 
