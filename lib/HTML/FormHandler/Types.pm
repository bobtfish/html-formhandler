<<<<<<< HEAD
package HTML::FormHandler::Types;

use MooseX::Types
   -declare => [ 
      'Email',
      'State',
      'StateOrProvince',
      'Province', 
      'Zip',
      'PostCode',
      'ZipOrPostCode',
      'Phone',
      'AmericanPhone',
      'CCNumber',
      'CCExp',
      'CCType',
      'IPAddress',
      'DateTime',
      'Word',
   ];

# import building types
use MooseX::Types::Moose ':all';
use MooseX::Types::Common::String (
   'SimpleStr',
   'NonEmptySimpleStr',
   'Password',
   'StrongPassword',
   'NonEmptyStr',
);
use MooseX::Types::Common::Numeric (
   'PositiveNum',
   'PositiveInt',
   'NegativeNum',
   'NegativeInt',
   'SingleDigit',
);
use MooseX::Types::DateTime (
   'DateTime',
   'Duration',
   'TimeZone',
   'Locale',
);

=head1 NAME

HTML::FormHandler::Types

=head1 SYNOPSIS

=head1 DESCRIPTION


Types imported from L<MooseX::Types::Common>:

    SimpleStr 
    NonEmptySimpleStr
    Password
    StrongPassword
    NonEmptyStr
    PositiveNum
    PositiveInt
    NegativeNum
    NegativeInt
    SingleDigit

Types imported from L<MooseX::Types::DateTime>

    DateTime
    Duration
    TimeZone
    Locale

   
=head1 FormHandler TYPES

=head2 Email

=cut

subtype Email,
   as Str,
   where { },
   message { "not a valid email" };

=head2 State

=cut

subtype State,
   as Str,
   where { },
   message { "not a valid state" };
=======
package HTML::FormHandler::Types; 

use strict;
use warnings;
>>>>>>> 907b6372

our $VERSION = '0.001000';

use MooseX::Types -declare => [
  'PositiveNum', 'PositiveInt', 'NegativeNum', 'NegativeInt', 'SingleDigit',
  'SimpleStr', 'NonEmptySimpleStr', 'Password', 'StrongPassword', 'NonEmptyStr'
  'Trim', 'Email', 'State', 'StateOrProvince', 'Province', 'Zip', 'PostCode',
  'ZipOrPostCode', 'Phone', 'AmericanPhone', 'CCNumber', 'CCExp', 'CCType',
  'IPAddress', 'DateTime', 'Word',
];

use MooseX::Types::Moose ('Str', 'Num', 'Int');

=head1 NAME

HTML::FormHandler::Types

=head1 SYNOPSIS

These types are provided by MooseX::Types. These types must not be quoted
when they are used:

  has 'posint' => ( is => 'rw', isa => PositiveInt);

Types declared using Moose::Util::TypeConstraints, on the other hand,
must be quoted:

  has_field 'text_both' => ( apply => [ PositiveInt, 'GreaterThan10' ] );

To import these types into your forms, you must either specify (':all')
or list the types you want to use:

   use HTML::FormHandler::Types (':all');

or:

   use HTML::FormHandler::Types ('Email', 'PositiveInt');

=head1 DESCRIPTION


It would be possible to import the MooseX types (Common, etc), but for now
we'll just re-implement them here in order to be able to change the
messages and keep control of what types we provide.

=head1 TYPES

=head2 Email

=cut

subtype PositiveNum,
  as Num,
  where { $_ >= 0 },
  message { "Must be a positive number" };

subtype PositiveInt,
  as Int,
  where { $_ >= 0 },
  message { "Must be a positive integer" };

subtype NegativeNum,
  as Num,
  where { $_ <= 0 },
  message { "Must be a negative number" };

subtype NegativeInt,
  as Int,
  where { $_ <= 0 },
  message { "Must be a negative integer" };

<<<<<<< HEAD
=head2 Word
=======
subtype SingleDigit,
  as PositiveInt,
  where { $_ <= 9 },
  message { "Must be a single digit" };

subtype SimpleStr,
  as Str,
  where { (length($_) <= 255) && ($_ !~ m/\n/) },
  message { "Must be a single line of no more than 255 chars" };

subtype NonEmptySimpleStr,
  as SimpleStr,
  where { length($_) > 0 },
  message { "Must be a non-empty single line of no more than 255 chars" };

subtype Password,
  as NonEmptySimpleStr,
  where { length($_) > 3 },
  message { "Must be between 4 and 255 chars" };
>>>>>>> 907b6372

subtype StrongPassword,
  as Password,
  where { (length($_) > 7) && (m/[^a-zA-Z]/) },
  message {"Must be between 8 and 255 chars, and contain a non-alpha char" };

subtype NonEmptyStr,
  as Str,
  where { length($_) > 0 },
  message { "Must not be empty" };


1;
<|MERGE_RESOLUTION|>--- conflicted
+++ resolved
@@ -1,105 +1,9 @@
-<<<<<<< HEAD
-package HTML::FormHandler::Types;
-
-use MooseX::Types
-   -declare => [ 
-      'Email',
-      'State',
-      'StateOrProvince',
-      'Province', 
-      'Zip',
-      'PostCode',
-      'ZipOrPostCode',
-      'Phone',
-      'AmericanPhone',
-      'CCNumber',
-      'CCExp',
-      'CCType',
-      'IPAddress',
-      'DateTime',
-      'Word',
-   ];
-
-# import building types
-use MooseX::Types::Moose ':all';
-use MooseX::Types::Common::String (
-   'SimpleStr',
-   'NonEmptySimpleStr',
-   'Password',
-   'StrongPassword',
-   'NonEmptyStr',
-);
-use MooseX::Types::Common::Numeric (
-   'PositiveNum',
-   'PositiveInt',
-   'NegativeNum',
-   'NegativeInt',
-   'SingleDigit',
-);
-use MooseX::Types::DateTime (
-   'DateTime',
-   'Duration',
-   'TimeZone',
-   'Locale',
-);
-
-=head1 NAME
-
-HTML::FormHandler::Types
-
-=head1 SYNOPSIS
-
-=head1 DESCRIPTION
-
-
-Types imported from L<MooseX::Types::Common>:
-
-    SimpleStr 
-    NonEmptySimpleStr
-    Password
-    StrongPassword
-    NonEmptyStr
-    PositiveNum
-    PositiveInt
-    NegativeNum
-    NegativeInt
-    SingleDigit
-
-Types imported from L<MooseX::Types::DateTime>
-
-    DateTime
-    Duration
-    TimeZone
-    Locale
-
-   
-=head1 FormHandler TYPES
-
-=head2 Email
-
-=cut
-
-subtype Email,
-   as Str,
-   where { },
-   message { "not a valid email" };
-
-=head2 State
-
-=cut
-
-subtype State,
-   as Str,
-   where { },
-   message { "not a valid state" };
-=======
 package HTML::FormHandler::Types; 
 
 use strict;
 use warnings;
->>>>>>> 907b6372
 
-our $VERSION = '0.001000';
+our $VERSION = '0.01';
 
 use MooseX::Types -declare => [
   'PositiveNum', 'PositiveInt', 'NegativeNum', 'NegativeInt', 'SingleDigit',
@@ -145,8 +49,6 @@
 
 =head1 TYPES
 
-=head2 Email
-
 =cut
 
 subtype PositiveNum,
@@ -169,9 +71,6 @@
   where { $_ <= 0 },
   message { "Must be a negative integer" };
 
-<<<<<<< HEAD
-=head2 Word
-=======
 subtype SingleDigit,
   as PositiveInt,
   where { $_ <= 9 },
@@ -191,7 +90,6 @@
   as NonEmptySimpleStr,
   where { length($_) > 3 },
   message { "Must be between 4 and 255 chars" };
->>>>>>> 907b6372
 
 subtype StrongPassword,
   as Password,
