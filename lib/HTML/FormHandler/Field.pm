package HTML::FormHandler::Field;

use Moose;
use MooseX::AttributeHelpers;
use HTML::FormHandler::I18N;    # only needed if running without a form object.

our $VERSION = '0.02';

=head1 NAME

HTML::FormHandler::Field - Base class for HTML::FormHandler Fields

=head1 SYNOPSIS

Instances of Field subclasses are generally built by L<HTML::FormHandler>
from the field_list, but they can also be constructed using new.

    use HTML::FormHandler::Field::Text;
    my $field = HTML::FormHandler::Field::Text->new( name => $name, ... );

In your custom field class:

    package MyApp::Field::MyText;
    extends 'HTML::FormHandler::Field::Text';

    has 'my_attribute' => ( isa => 'Str', is => 'rw' );
    sub validate { ... }
    1;

=head1 DESCRIPTION

This is the base class for form fields. The 'type' of a field class
is used in the FormHandler field_list or has_field to identify which field class to
load.  

A number of field classes are provided by the distribution. The basic
field types are:

   Text
   Integer
   Select
   Boolean

These field types alone would be enough for most applications, since
the equivalent of the others could be defined using field attributes
and custom validation methods.  There is some benefit to having
descriptive names, of course, and if you have multiple fields  
requiring the same validation, you should certainly define a custom
field class.

Inheritance hierarchy of the distribution's field classes:

   Text
      Money
      Password
      Integer
         PosInteger
   TextArea
      HtmlArea
   Select
      Multiple
      IntRange
         Hour
         Minute
         MonthDay
         Month
         Second
         Year
      MonthName 
      Weekday
         WeekdayStr
   Boolean
      Checkbox
   DateMDY
   DateTime
   Email
      
See the documentation or source for the individual fields.

Normally you would implement a 'validate' routine in a custom
field class, but you can also override the base validation routine
by overriding 'validate_field'.

=head1 ATTRIBUTES

=head2 name

Field name. If this is a database form, this name is usually a database 
column/accessor name or relationship.

=cut

has 'name' => ( isa => 'Str', is => 'rw', required => 1 );

=head2 type

Field type (e.g. 'Text', 'Select' ... ) from a HTML::FormHandler::Field
subclass, either one provided in the distribution or one that you
create yourself, proceded by a "+":  type => '+MetaText'

=cut

has 'type' => ( isa => 'Str', is => 'rw', default => sub { ref shift } );

=head2 init_value

Initial value populated by init_from_object. You can tell if a field
has changed by comparing 'init_value' and 'value'.
Not to be confused with the form method init_value(). Not set by user.

=cut

has 'init_value' => ( is => 'rw' );

=head2 value

The initial value of the field from the database (or init_object), and 
the changed value after form validation. A change in this attribute 
triggers setting the 'fif' attribute.

The "validate" field method usually sets this value if the field validates.

The user does not need to set this field except in validation methods.

=cut

has 'value' => (
   is      => 'rw',
   clearer => 'clear_value',
   predicate => 'has_value',
   trigger => sub {
      my ( $self, $value ) = @_;
      $self->fif($self->fif_value($value)) 
            unless (($self->password && $self->password == 1)
                    || $self->has_fields );
      return $value;
   }
);

has 'parent' => ( is => 'rw', predicate => 'has_parent' );
has 'errors_on_parent' => ( isa => 'Bool', is => 'rw' );
sub has_fields {}


=head2 input

Input value for the field, moved from the parameter hash.
In L<HTML::FormHandler>, the setter for this attribute is for internal 
use. If you want to set an input value, use the 'set_param' method. 
A field validation routine may copy the value of this attribute to 
the 'value' attribute. The setter may be used in field tests and
if a field class is used standalone. A change in this attribute triggers 
setting 'fif'. 

=cut

has 'input' => (
   is      => 'rw',
   clearer => 'clear_input',
   predicate => 'has_input',
   trigger => sub {
      my ( $self, $input ) = @_;
      $self->fif($input)
            unless ($self->password && $self->password == 1);
      return $input;
   }
);

=head2 input_without_param

Input for this field if there is no param. Needed for checkbox,
since an unchecked checkbox does not return a parameter.

=cut

has 'input_without_param' => ( is => 'rw',
    predicate => 'has_input_without_param' );

=head2 fif

For filling in forms. Input or value. The user does not need to set this field.
It is set by FormHandler from the values in your database object or the
input parameters. The normal use would be to a access this field from a template:

   [% f = form.field('title') %]
   [% f.fif %]

=cut

has 'fif' => ( is => 'rw', clearer => 'clear_fif', predicate => 'has_fif' ); 

=head2 accessor

If the name of your field is different than your database accessor, use
this attribute to provide the name of accessor.

=cut

has 'accessor' => ( isa => 'Str', is => 'rw', lazy => 1, 
   default => sub { 
       my $self = shift;
       my $accessor = $self->name;
       $accessor =~ s/^(.*)\.//g if ($accessor =~ /\./);
       return $accessor; 
   } 
);

=head2 temp

Temporary attribute. Not used by HTML::FormHandler.

=cut

has 'temp' => ( is => 'rw' );

=head2 label

Text label for this field. Useful in templates. Defaults to ucfirst field name.

=cut

has 'label' => (
   isa     => 'Str',
   is      => 'rw',
   lazy    => 1,
   default => sub { ucfirst(shift->name) }, 
);

=head2 title

Place to put title for field, for mouseovers. Not used by F::P.

=cut

has 'title' => ( isa => 'Str', is => 'rw' );

=head2 style

Field's generic style to use for css formatting in templates.
Not actually used by F::P. 

=cut

has 'style' => ( isa => 'Str', is => 'rw' );

=head2 css_class

Field's css_class for use in templates.

=cut

has 'css_class' => ( isa => 'Str', is => 'rw' );

=head2 sub_form

The field is made up of a sub-form.

A single field can be represented by multiple sub-fields
contained in a form.  This is a reference to that form.

=cut

has 'sub_form' => ( isa => 'HTML::FormHandler', is => 'rw' );

=head2 form

A reference to the containing form.

=cut

has 'form' => ( isa => 'HTML::FormHandler', is => 'rw', weak_ref => 1 );

=head2 prename

Field name prefixed by the form name and a dot.
A field named "street" in a form named "address" would
have a prename of "address.street". Use with the
form attribute "html_prefix". Allows multiple forms with
the same field names.

=cut

has 'prename' => (
   isa     => 'Str',
   is      => 'rw',
   lazy    => 1,
   builder => 'build_prename'
);

sub build_prename
{
   my $self = shift;
   my $prefix = $self->form ? $self->form->name . "." : '';
   return $prefix . $self->name;
}

=head2 widget

The 'widget' is attribute is not used by base FormHandler code.
It is intended for use in generating HTML, in templates and the 
rendering roles. Fields of different type can use the same 
widget.

This attribute is set in the field classes, or in the fields
defined in the form.

Widget types for the provided field classes:

    Widget      : Field classes 
    ------------:-----------------------------------
    text        : Text, Integer
    checkbox    : Checkbox, Select
    radio       : Boolean, Select
    select      : Select, Multiple
    textarea    : TextArea, HtmlArea
    compound    : DateTime
    password    : Password

The 'Select' field class has a 'select_widget' method that chooses
which widget to use, which could be called by templates or rendering
roles.

The default widget is 'text'.

=cut

has 'widget' => ( isa => 'Str', is => 'rw', default => 'text' );

=head2 order

This is the field's order used for sorting errors and field lists.
See the "set_order" method and F::P method "sorted_fields".
The order field is set for the fields when the form is built, but
if the fields are defined with a hashref the order will not be defined.
The "auto" and "fields" field_list attributes will take an arrayref which
will preserve the order. If you explicitly set "order" on the fields
in a field_list, you should set it on all the fields, otherwise results
will be unpredictable.

=cut

has 'order' => ( isa => 'Int', is => 'rw', default => 0 );

=head2 required

Flag indicating whether this field must have a value

=cut

has 'required' => ( isa => 'Bool', is => 'rw', default => '0' );

=head2 required_message

Error message text added to errors if required field is not present

The default is "Field <field label> is required".

=cut

has 'required_message' => ( isa => 'Str', is => 'rw', lazy => 1, 
     default => sub { shift->label . ' field is required' } );

=head2 unique

Flag to initiate checks in the database model for uniqueness.

=cut

has 'unique' => ( isa => 'Bool', is => 'rw' );

=head2 unique_message

Error message text added to errors if field is not unique

=cut

has 'unique_message' => ( isa => 'Str', is => 'rw' );

=head2 range_start

=head2 range_end

Field values are validated against the specified range if one
or both of range_start and range_end are set and the field
does not have 'options'.

The IntRange field uses this range to create a select list 
with a range of integers.

In a FormHandler field_list

    age => {
        type            => 'Integer',
        range_start     => 18,
        range_end       => 120,
    }

Or just set one:

    age => {
        type            => 'Integer',
        range_start     => 18,
    }

Range checks are done after validation so
must only be used on appropriate fields

=cut

has 'range_start' => ( isa => 'Int|Undef', is => 'rw', default => undef );
has 'range_end'   => ( isa => 'Int|Undef', is => 'rw', default => undef );

=head2 value_sprintf

This is a sprintf format string that is used when moving the field's
input data to the field's value attribute.  By defult this is undefined,
but can be set in fields to alter the way the input_to_value() method
formates input data.

For example in a field that represents money the field could define:

    has '+value_sprintf' => ( default => '%.2f' );

The field's 'value' will be formatted with two decimal places.

=cut

has 'value_sprintf' => ( isa => 'Str|Undef', is => 'rw' );

=head2 id, build_id

Provides an 'id' for the field. Useful for javascript.
The default id is:

    $field->form->name . $field->id

Override with "build_id".

=cut

has 'id' => ( isa => 'Str', is => 'rw', lazy => 1, builder => 'build_id' );

sub build_id
{
   my $field = shift;
   my $form_name = $field->form ? $field->form->name : 'fld-';
   return $form_name . $field->name;
}

=head2 javascript

Store javascript for the field

=cut

has 'javascript' => ( isa => 'Str', is => 'rw' );

=head2 password

This is a boolean flag to prevent the field from being returned in
the C<$form->fif> and C<$field->fif> methods. 

=cut

has 'password' => ( isa => 'Bool', is => 'rw' );

=head2 writeonly

Fields flagged 'writeonly' are not returned in the 'fif' methods from the
field's initial value, even if a value for the field exists in the item.
The value is not read from the database.
However, the value entered into the form WILL be returned. This might
be used for columns that should only be written to the database on updates.

=cut

has 'writeonly' => ( isa => 'Bool', is => 'rw' );

=head2 clear

This is a flag that says you want to set the database column to null for this
field.  Validation is also not run on this field.

=cut

has 'clear' => ( isa => 'Bool', is => 'rw' );

=head2 disabled

=head2 readonly

These allow you to enter hints about how the html element is generated.  

HTML::FormHandler does not use these attributes; they are for your convenience
in constructing HTML. 

=cut

has 'disabled' => ( isa => 'Bool', is => 'rw' );
has 'readonly' => ( isa => 'Bool', is => 'rw' );

=head2 noupdate

This boolean flag indicates a field that should not be updated.  Fields
flagged as noupdate are skipped when processed by the model.

This is useful when a form contains extra fields that are not directly
written to the data store.

=cut

has 'noupdate' => ( isa => 'Bool', is => 'rw' );

=head2 errors

Returns the error list for the field. Also provides 'num_errors',
'has_errors', 'push_errors' and 'clear_errors' from Collection::Array 
metaclass. Use 'add_error' to add an error to the array if you
want to use a MakeText language handle. Default is an empty list. 

=cut

has 'errors' => (
   metaclass  => 'Collection::Array',
   isa        => 'ArrayRef[Str]',
   is         => 'rw',
   auto_deref => 1,
   default    => sub {[]},
   provides   => { 
      'push'  => 'push_errors', 
      'count' => 'num_errors',
      'empty' => 'has_errors',
      'clear' => 'clear_errors',
   }
);


=head2 set_validate

Specify the form method to be used to validate this field.
The default is C<< 'validate_' . $field->name >>. (Periods in
field names will be changed to underscores.) If you have
a number of fields that require the same validation and don't
want to write a field class, you could set them all to the same 
method name.

   has_field 'title' => ( isa => 'Str', set_validate => 'check_title' );
   has_field 'subtitle' => ( isa => 'Str', set_validate => 'check_title' );

=cut

has 'set_validate' => ( isa => 'Str', is => 'rw',
       lazy => 1,
       default => sub {
       my $self = shift;
       my $name = $self->full_name;
       $name =~ s/\./_/g;
       return 'validate_' . $name;
    }
);

sub _can_validate
{
   my $self = shift;
   return unless $self->form && 
                 $self->set_validate &&
                 $self->form->can( $self->set_validate);
   return 1;
}

sub _validate
{
   my $self = shift;
   return unless $self->_can_validate;
   my $meth = $self->set_validate;
   $self->form->$meth( $self );
}

=head2 set_init

The name of the method in the form that provides a field's initial value

=cut

has 'set_init' => ( isa => 'Str', is => 'rw',
       default => sub {
       my $self = shift;
       my $name = $self->full_name;
       $name =~ s/\./_/g;
       return 'init_value_' . $name;
    }
);
sub _can_init
{
   my $self = shift;
   return unless $self->form && 
                 $self->set_init &&
                 $self->form->can( $self->set_init);
   return 1;
}
sub _init
{
   my $self = shift;
   return unless $self->_can_init;
   my $meth = $self->set_init;
   $self->form->$meth( $self );
}

=head2 constraints

An ArrayRef of constraints to be executed on the field at validation

=cut

has 'constraints' => ( 
   metaclass  => 'Collection::Array',
   isa        => 'ArrayRef',
   is         => 'rw',
   auto_deref => 1,
   default    => sub {[]},
   provides   => { 
      'push'  => 'push_constraint', 
      'count' => 'num_constraints',
      'empty' => 'has_constraints',
      'clear' => 'clear_constraints',
   }
);

=head2 named_constraints

I think we need something like 'has_field':  

   has_constraint 'contains_aaa' => ( action => sub {....}, 
                          message => 'does not contain "aaa"' );
   has_field 'test_field' => ( type => 'Text', constraints => ['contains_aaa'] );

=cut

has 'named_constraints' => (
   metaclass => 'Collection::Hash',
   is        => 'ro',
   isa       => 'HashRef',
   default   => sub { { 
        required => {
            action => sub { defined $_[0] and length $_[0] },
            message   => 'is required',
        },
      },
   },
   provides  => {
      'set' => 'set_named_constraint',
      'get' => 'get_named_constraint',
      'empty' => 'has_named_constraints',
      'count' => 'num_named_constraints',
      'delete' => 'delete_named_constraint',
   }
);   


=head1 METHODS

=head2 new [parameters]

Create a new instance of a field.  Initial values are passed 
as a list of parameters.


=head2 full_name

This returns the name of the field, but if the field
is a child field will prepend the field with the parent's field
name.  For example, if a field is "month" and the parent's field name
is "birthday" then this will return "birthday.month".

=cut

sub full_name
{
   my $field = shift;

   my $name   = $field->name;
   my $parent = $field->parent || return $name;
   return $parent->full_name . '.' . $name;
}

=head2 set_order

This sets the field's order to the form's field_counter
and increments the counter. This may be used in a template
when displaying the field.

=cut

sub set_order
{
   my $field = shift;
   my $form  = $field->form;
   my $order = $form->field_counter || 1;
   $field->order($order);
   $form->field_counter( $order + 1 );
}

=head2 add_error

Add an error to the list of errors.  If $field->form
is defined then process error message as Maketext input.
See $form->language_handle for details. Returns undef.  

    return $field->add_error( 'bad data' ) if $bad;

=cut

sub add_error
{
   my $self = shift;

   my $lh;
   # Running without a form object?
   if ($self->form)
   {
      $lh = $self->form->language_handle;
   }
   else
   {
      $lh = $ENV{LANGUAGE_HANDLE}
         || HTML::FormHandler::I18N->get_handle
         || die "Failed call to Locale::Maketext->get_handle";
   }
   $self->push_errors( $lh->maketext(@_) ) unless $self->errors_on_parent;
   $self->parent->push_errors( $lh->maketext(@_) ) if $self->parent;
   return;
}


=head2 validate_field

This method does standard validation, which currently tests:

    required        -- if field is required and value exists

Then if a value exists, calls the 'augment' validate_field method in subclasses.

If these tests pass, the field's validate method is called

    $field->validate;

If C<< $field->validate >> returns true then the input value
is copied from the input attribute to the field's value attribute
by calling:

    $field->input_to_value;

The default method simply copies the value.  This method is only called
if the field does not have any errors.

The field's error list and internal value are reset upon entry.

=cut

sub validate_field
{
   my $field = shift;
   $field->clear_errors;
   # See if anything was submitted
   unless ( $field->input_defined )
   {
      $field->add_error( $field->required_message) if( $field->required );
      $field->value(undef) if( $field->has_input );
      return;
   }

   $field->clear_value;
   $field->check_constraints;

   $field->_check_constraints;
   
   # allow augment 'validate_field' calls here
   inner();

   return unless $field->validate;
   return unless $field->test_ranges;

   # Now move data from input -> value
   $field->input_to_value;
   return;
}

sub _make_named_constraint {
    my ( $self, $constraint ) = @_;
    my $name = $constraint->{named};

    if( $name eq 'required' ){
        $constraint->{check} = sub { defined $_[0] and length $_[0] };
        $constraint->{message} = $self->label . ' is required';
    }
    elsif( $name eq 'range' ){
        my $low  = $constraint->{range_start};
        my $high = $constraint->{range_end};
        if ( defined $low && defined $high ) {
            $constraint->{check} = sub { $_[0] >= $low && $_[0] <= $high };
            $constraint->{message} = [ 'value must be between [_1] and [_2]', $low, $high ];
        }
        elsif( defined $low ){
            $constraint->{check} = sub { $_[0] >= $low };
            $constraint->{message} = [ 'value must be greater or queal to [_1]', $low ];
        }
        elsif( defined $high ){
            $constraint->{check} = sub { $_[0] <= $high };
            $constraint->{message} = [ 'value must be less than or queal to [_1]', $high ];
        }
    }
    elsif( $name eq 'size' ){
        my $low  = $constraint->{minlength};
        my $high = $constraint->{maxlength};
        if ( defined $low && defined $high ) {
            $constraint->{check} = sub {warn 'length: ' .length($_[0]);  length($_[0]) >= $low && length($_[0]) <= $high };
            $constraint->{message} = [ 'length must be between [_1] and [_2]', $low, $high ];
        }
        elsif( defined $low ){
            $constraint->{check} = sub { length($_[0]) >= $low };
            $constraint->{message} = [ 'length must be greater or queal to [_1]', $low ];
        }
        elsif( defined $high ){
            $constraint->{check} = sub { length($_[0]) <= $high };
            $constraint->{message} = [ 'length must be less than or queal to [_1]', $high ];
        }
    }
        
}

sub _check_constraints {
   my $self = shift;
   my $input = $self->input;
   for my $constraint ( @{ $self->constraints || [] } ){
      if( ! ref $constraint ){
          $constraint = {
              named => $constraint,
          }
      }
      if( $constraint->{named} ){
          $self->_make_named_constraint( $constraint );
      }
      my @message;
      if( ref $constraint->{message} ){
          @message = @{$constraint->{message}};
      }
      else{
          @message = ( $constraint->{message} );
      }
      # now maybe: http://search.cpan.org/~rgarcia/perl-5.10.0/pod/perlsyn.pod#Smart_matching_in_detail
      if( ref $constraint->{check} eq 'CODE' ){ 
          if( !$constraint->{check}->($input) ){
              $self->add_error( @message );
          }
      }
      if( ref $constraint->{check} eq 'Regexp' ){ 
          if( $input !~ $constraint->{check} ){
              $self->add_error( @message );
          }
      }
   }
}
 
=head2 validate

This method validates the input data for the field and returns true if
the data validates.  An error message must be added to the field with
C<< $field->add_error( ... ) >> if the value does not validate. The default 
method is to return true.

    sub validate {
        my $field = shift;
        my $input = $field->input;
        return $field->add_error( ... ) if ( ... );
        return 1;
    }

=cut

sub validate { 1 }
<<<<<<< HEAD
=======

=head2 check_constraints

Performs the defined constraints

=cut

sub check_constraints { 
    my $self = shift;
    my $input = $self->input;
#    warn 'validating ' . $self->label;
    for my $constraint ( @{ $self->constraints || [] } ){
        if( ! ref $constraint ) {
            my $named = $self->get_named_constraint( $constraint );
            next unless $named;
            $constraint = $named; 
            $constraint->{message} ||= $self->label . ' ' . $named->{message};
        }
        # now maybe: http://search.cpan.org/~rgarcia/perl-5.10.0/pod/perlsyn.pod#Smart_matching_in_detail
        if( ref $constraint->{predicate} eq 'CODE' ){ 
            if( !$constraint->{predicate}->($input) ){
                $self->add_error( $constraint->{message} );
            }
        }
        if( ref $constraint->{predicate} eq 'Regexp' ){ 
            if( $input !~ $constraint->{predicate} ){
                $self->add_error( $constraint->{message} );
            }
        }
    }
}

>>>>>>> db22f1aa

=head2 input_to_value

This method moves the 'input' attribute value to the 'value' attribute
if 'value' is undefined (has not already been set in 'validate').
It calls the 'value_sprintf' routine to format the value before moving it.

Override this method if you want to convert the input to another format
before saving in 'value'.

=cut

sub input_to_value
{
   my $field = shift;

   return if $field->has_value;    # already set by validate method.
   my $format = $field->value_sprintf;
   if ($format)
   {
      $field->value( sprintf( $format, $field->input ) );
   }
   else
   {
      $field->value( $field->input );
   }
}

=head2 test_ranges

If range_start and/or range_end is set AND the field
does not have options will test that the value is within
range.  This is called after all other validation.

=cut

sub test_ranges
{
   my $field = shift;
   return 1 if $field->can('options') || $field->has_errors;

   my $input = $field->input;

   return 1 unless defined $input;

   my $low  = $field->range_start;
   my $high = $field->range_end;

   if ( defined $low && defined $high )
   {
      return $input >= $low && $input <= $high
         ? 1
         : $field->add_error( 'value must be between [_1] and [_2]', $low, $high );
   }

   if ( defined $low )
   {
      return $input >= $low
         ? 1
         : $field->add_error( 'value must be greater than or equal to [_1]', $low );
   }

   if ( defined $high )
   {
      return $input <= $high
         ? 1
         : $field->add_error( 'value must be less than or equal to [_1]', $high );
   }

   return 1;
}

=head2 trim_value

Trims leading and trailing white space for single parameters.
If the parameter is an array ref then each value is trimmed.

Pass in the value to trim and returns value back

=cut

sub trim_value
{
   my ( $self, $value ) = @_;

   return unless defined $value;

   my @values = ref $value eq 'ARRAY' ? @$value : ($value);
   for (@values)
   {
      next if ref $_;
      s/^\s+//;
      s/\s+$//;
   }
   return @values > 1 ? \@values : $values[0];
}


=head2 input_defined

Returns true if $self->input contains any non-blank input.

=cut

sub input_defined
{
   my ($self) = @_;
   return unless $self->has_input;
   my $value = $self->input;
   # check for one value as defined
   return grep { /\S/ } @$value
      if ref $value eq 'ARRAY';
   return defined $value && $value =~ /\S/;
}


=head2 fif_value

A field class can use this method to format an internal
value into hash for form parameters.

A Date field subclass might expand the value into:

    my $name = $field->name;
    return (
        $name . 'd'  => $day,
        $name . 'm' => $month,
        $name . 'y' => $year,
    );

=cut

sub fif_value
{
   my ($self, $value)  = @_;
   return $value;
}

=head2 value_changed

Returns true if the value in the item has changed from what is currently in the
field's value.

This only does a string compare (arrays are sorted and joined).

=cut

sub value_changed
{
   my ($self) = @_;

   my @cmp;
   for ( 'init_value', 'value' )
   {
      my $val = $self->$_;
      $val = '' unless defined $val;
      push @cmp, join '|', sort
         map { ref($_) && $_->isa('DateTime') ? $_->iso8601 : "$_" }
         ref($val) eq 'ARRAY' ? @$val : $val;
   }
   return $cmp[0] ne $cmp[1];
}

=head2 required_text

Returns "required" or "optional" based on the field's setting.

=cut

sub required_text { shift->required ? 'required' : 'optional' }

=head2 dump_field

A little debugging.

=cut

sub dump
{
   my $self = shift;

   require Data::Dumper;
   warn "HFH: -----  ",  $self->name, " -----\n";
   warn "HFH: type: ", $self->type, "\n";
   warn "HFH: required: ", ( $self->required || '0' ), "\n";
   warn "HFH: label: ", $self->label, "\n";
   warn "HFH: widget: ", $self->widget, "\n";
   my $v = $self->value;
   warn "HFH: value: ", Data::Dumper::Dumper $v if $v;
   my $iv = $self->init_value;
   warn "HFH: init_value: ", Data::Dumper::Dumper $iv if $iv;
   my $i = $self->input;
   warn "HFH: input: ", Data::Dumper::Dumper $i if $i;
   my $fif = $self->fif;
   warn "HFH: fif: ", Data::Dumper::Dumper $fif if $fif;

   if ( $self->can('options') )
   {
      my $o = $self->options;
      warn "HFH: options: " . Data::Dumper::Dumper $o;
   }
}

=head1 AUTHORS

Gerda Shank, gshank@cpan.org

Based on the original source code of L<Form::Processor::Field> by Bill Moseley

=head1 COPYRIGHT

This library is free software, you can redistribute it and/or modify it under
the same terms as Perl itself.

=cut

__PACKAGE__->meta->make_immutable;
no Moose;
1;<|MERGE_RESOLUTION|>--- conflicted
+++ resolved
@@ -626,37 +626,6 @@
    }
 );
 
-=head2 named_constraints
-
-I think we need something like 'has_field':  
-
-   has_constraint 'contains_aaa' => ( action => sub {....}, 
-                          message => 'does not contain "aaa"' );
-   has_field 'test_field' => ( type => 'Text', constraints => ['contains_aaa'] );
-
-=cut
-
-has 'named_constraints' => (
-   metaclass => 'Collection::Hash',
-   is        => 'ro',
-   isa       => 'HashRef',
-   default   => sub { { 
-        required => {
-            action => sub { defined $_[0] and length $_[0] },
-            message   => 'is required',
-        },
-      },
-   },
-   provides  => {
-      'set' => 'set_named_constraint',
-      'get' => 'get_named_constraint',
-      'empty' => 'has_named_constraints',
-      'count' => 'num_named_constraints',
-      'delete' => 'delete_named_constraint',
-   }
-);   
-
-
 =head1 METHODS
 
 =head2 new [parameters]
@@ -770,7 +739,6 @@
    }
 
    $field->clear_value;
-   $field->check_constraints;
 
    $field->_check_constraints;
    
@@ -813,7 +781,7 @@
         my $low  = $constraint->{minlength};
         my $high = $constraint->{maxlength};
         if ( defined $low && defined $high ) {
-            $constraint->{check} = sub {warn 'length: ' .length($_[0]);  length($_[0]) >= $low && length($_[0]) <= $high };
+            $constraint->{check} = sub { length($_[0]) >= $low && length($_[0]) <= $high };
             $constraint->{message} = [ 'length must be between [_1] and [_2]', $low, $high ];
         }
         elsif( defined $low ){
@@ -878,41 +846,6 @@
 =cut
 
 sub validate { 1 }
-<<<<<<< HEAD
-=======
-
-=head2 check_constraints
-
-Performs the defined constraints
-
-=cut
-
-sub check_constraints { 
-    my $self = shift;
-    my $input = $self->input;
-#    warn 'validating ' . $self->label;
-    for my $constraint ( @{ $self->constraints || [] } ){
-        if( ! ref $constraint ) {
-            my $named = $self->get_named_constraint( $constraint );
-            next unless $named;
-            $constraint = $named; 
-            $constraint->{message} ||= $self->label . ' ' . $named->{message};
-        }
-        # now maybe: http://search.cpan.org/~rgarcia/perl-5.10.0/pod/perlsyn.pod#Smart_matching_in_detail
-        if( ref $constraint->{predicate} eq 'CODE' ){ 
-            if( !$constraint->{predicate}->($input) ){
-                $self->add_error( $constraint->{message} );
-            }
-        }
-        if( ref $constraint->{predicate} eq 'Regexp' ){ 
-            if( $input !~ $constraint->{predicate} ){
-                $self->add_error( $constraint->{message} );
-            }
-        }
-    }
-}
-
->>>>>>> db22f1aa
 
 =head2 input_to_value
 
