--- conflicted
+++ resolved
@@ -559,9 +559,8 @@
     }
 );
 
-<<<<<<< HEAD
 has 'constraints' => ( isa => 'ArrayRef', is => 'rw' );
-=======
+
 sub _can_validate
 {
    my $self = shift;
@@ -609,7 +608,6 @@
    $self->form->$meth( $self );
 }
 
->>>>>>> cf67dddc
 
 =head1 METHODS
 
