package HTML::FormHandler::Field::DateMDY;

use HTML::FormHandler::Moose;
extends 'HTML::FormHandler::Field';
use DateTime;

<<<<<<< HEAD
sub apply ( [
   {  transform => sub {
=======
apply ( [
   {  transform => sub { 
>>>>>>> 3158c364
         my( $month, $day, $year) = split /\//, $_[0];
         return {
            month => $month,
            day   => $day,
            year  => $year
         };
      }, message => 'Invalid date' },
   {  check => sub {
         my $month = shift->{month};
         return $month =~ /^\d+$/ &&
<<<<<<< HEAD
                $month > 0 && $month < 13;
      }, message => 'Month is not valid' },
   {  check => sub {
         my $day = shift->{day};
         return $day =~ /^\d+$/ &&
                $day > 0 && $day <= 31;
      }, message => 'Day is not valid' },
=======
                $month > 0 && $month < 13; 
      }, message => 'month is not valid' },
   {  check => sub {
         my $day = shift->{day};
         return $day =~ /^\d+$/ &&
                $day > 0 && $day <= 31; 
      }, message => 'day is not valid' },
>>>>>>> 3158c364
   {  check => sub {
         my $year = shift->{year};
         return $year =~ /^\d+$/ &&
                $year > 2007 && $year <= 2020;
      }, message => 'Year is not valid' },
   {  transform => sub {
         return DateTime->new($_[0] );
      }, message => 'Not a valid date' },

]);


=head1 NAME

HTML::FormHandler::Field::DateMDY

=head1 SYNOPSIS

For date fields in the format nn/nn/nnnn. An example of a date
class using constraint actions.

=head1 AUTHORS

Gerda Shank

=head1 COPYRIGHT

This library is free software, you can redistribute it and/or modify it under
the same terms as Perl itself.

=cut

__PACKAGE__->meta->make_immutable;
no Moose;
1;<|MERGE_RESOLUTION|>--- conflicted
+++ resolved
@@ -4,13 +4,8 @@
 extends 'HTML::FormHandler::Field';
 use DateTime;
 
-<<<<<<< HEAD
-sub apply ( [
+apply ( [
    {  transform => sub {
-=======
-apply ( [
-   {  transform => sub { 
->>>>>>> 3158c364
          my( $month, $day, $year) = split /\//, $_[0];
          return {
             month => $month,
@@ -21,23 +16,13 @@
    {  check => sub {
          my $month = shift->{month};
          return $month =~ /^\d+$/ &&
-<<<<<<< HEAD
                 $month > 0 && $month < 13;
-      }, message => 'Month is not valid' },
+      }, message => 'month is not valid' },
    {  check => sub {
          my $day = shift->{day};
          return $day =~ /^\d+$/ &&
                 $day > 0 && $day <= 31;
-      }, message => 'Day is not valid' },
-=======
-                $month > 0 && $month < 13; 
-      }, message => 'month is not valid' },
-   {  check => sub {
-         my $day = shift->{day};
-         return $day =~ /^\d+$/ &&
-                $day > 0 && $day <= 31; 
       }, message => 'day is not valid' },
->>>>>>> 3158c364
    {  check => sub {
          my $year = shift->{year};
          return $year =~ /^\d+$/ &&
