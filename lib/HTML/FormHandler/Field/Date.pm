package HTML::FormHandler::Field::Date;

use Moose;
extends 'HTML::FormHandler::Field';
use DateTime;
use DateTime::Format::Strptime;
our $VERSION = '0.02';

=head1 NAME

HTML::FormHandler::Field::Date - a date field with formats 

=head1 SUMMARY

This field may be used with the jQuery Datepicker plugin.

You can specify the format for the date using jQuery formatDate strings
or DateTime strftime formats. (Default format is format => '%Y-%m-%d'.)

   d  - "%e" - day of month (no leading zero)
   dd - "%d" - day of month (two digit)
   o  - "%{day_of_year}" - day of the year (no leading zeros)
   oo - "%j" - day of the year (three digit)
   D  - "%a" - day name short
   DD - "%A" - day name long
   m  - "%{day_of_month" - month of year (no leading zero)
   mm - "%m" - month of year (two digit) "%m"
   M  - "%b" - month name short
   MM - "%B" - month name long
   y  - "%y" - year (two digit)
   yy - "%Y" - year (four digit)
   @  - "%s" - Unix timestamp (ms since 01/01/1970) 

For example:  

<<<<<<< HEAD
   has_field 'start_date' => ( type => 'Date', jformat => "dd/mm/y" );
=======
   has_field 'start_date' => ( type => 'Datepicker', format => "dd/mm/y" );
>>>>>>> 4af053f4

or

   has_field 'start_date' => ( type => 'Date', format => "%d/%m/%y" );

You can also set 'date_end' and 'date_start' attributes for validation
of the date range. Use iso_8601 formats for these dates ("yyyy-mm-dd");

<<<<<<< HEAD
   has_field 'start_date' => ( type => 'Date', date_start => "09-12-25" );
=======
   has_field 'start_date' => ( type => 'Datepicker', date_start => "2009-12-25" );
>>>>>>> 4af053f4

=cut

has 'format' => ( is => 'rw', isa => 'Str', default => "%Y-%m-%d" );
has 'locale' => ( is => 'rw', isa => 'Str' ); # TODO
has 'time_zone' => ( is => 'rw' , isa => 'Str' ); # TODO
has 'date_start' => ( is => 'rw', isa => 'Str', clearer => 'clear_date_start' );
has 'date_end' => ( is => 'rw', isa => 'Str', clearer => 'clear_date_end' );

# translator for Datepicker formats to DateTime strftime formats
my $dp_to_dt = {
   "d" => "\%e",  # day of month (no leading zero)
   "dd" => "\%1", # day of month (2 digits) "%d"
   "o" =>  "\%4", # day of year (no leading zero) "%{day_of_year}"
   "oo" => "\%j", # day of year (3 digits)
   "D" => "\%a",  # day name long
   "DD" => "\%A", # day name short
   "m" => "\%5",  # month of year (no leading zero) "%{day_of_month}"
   "mm" => "\%3", # month of year (two digits) "%m"
   "M" => "\%b",  # Month name short
   "MM" => "\%B", # Month name long
   "y" => "\%2",  # year (2 digits) "%y"
   "yy" => "\%Y", # year (4 digits)
   "@" => "\%s",  # epoch
};

sub deflate
{
   my $self = shift;

   my $value = $self->value;     
   return unless ref $value eq 'DateTime';
   my $format = $self->get_strf_format;
   my $string = $value->strftime($format);
   return $string;
}

sub validate
{
   my $self = shift;

   my $format = $self->get_strf_format;
   my $strp = DateTime::Format::Strptime->new( pattern => $format ); 

   my $dt = $strp->parse_datetime($self->value);
   unless ($dt)
   {
      $self->add_error($strp->errmsg);
      return;
   }
   $self->value($dt);
   my $val_strp = DateTime::Format::Strptime->new( pattern => "%Y-%m-%d" );
   if( $self->date_start )
   {
      my $date_start = $val_strp->parse_datetime($self->date_start);
      die "date_start: " . $val_strp->errmsg unless $date_start;
      my $cmp = DateTime->compare($date_start, $dt); 
      $self->add_error("Date is too early") if $cmp eq 1;
   }
   if( $self->date_end )
   {
      my $date_end = $val_strp->parse_datetime($self->date_end);
      die "date_end: ". $val_strp->errmsg unless $date_end;
      my $cmp = DateTime->compare($date_end, $dt); 
      $self->add_error("Date is too late") if $cmp eq -1;
   }
}

sub get_strf_format
{
   my $self = shift;

   # if contains %, then it's a strftime format
   return $self->format if $self->format =~ /\%/; 
   my $format = $self->format;
   foreach my $dpf ( reverse sort keys %{$dp_to_dt} )
   {
      my $strf = $dp_to_dt->{$dpf};
      $format =~ s/$dpf/$strf/g;
   }
   $format =~ s/\%1/\%d/g,
   $format =~ s/\%2/\%y/g,
   $format =~ s/\%3/\%m/g,
   $format =~ s/\%4/\%{day_of_year}/g,
   $format =~ s/\%5/\%{day_of_month}/g,
   return $format;
}

no Moose;
1;<|MERGE_RESOLUTION|>--- conflicted
+++ resolved
@@ -33,11 +33,7 @@
 
 For example:  
 
-<<<<<<< HEAD
-   has_field 'start_date' => ( type => 'Date', jformat => "dd/mm/y" );
-=======
-   has_field 'start_date' => ( type => 'Datepicker', format => "dd/mm/y" );
->>>>>>> 4af053f4
+   has_field 'start_date' => ( type => 'Date', format => "dd/mm/y" );
 
 or
 
@@ -46,11 +42,7 @@
 You can also set 'date_end' and 'date_start' attributes for validation
 of the date range. Use iso_8601 formats for these dates ("yyyy-mm-dd");
 
-<<<<<<< HEAD
-   has_field 'start_date' => ( type => 'Date', date_start => "09-12-25" );
-=======
-   has_field 'start_date' => ( type => 'Datepicker', date_start => "2009-12-25" );
->>>>>>> 4af053f4
+   has_field 'start_date' => ( type => 'Date', date_start => "2009-12-25" );
 
 =cut
 
