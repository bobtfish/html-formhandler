=head1 NAME

HTML::FormHandler::Manual::Tutorial - use FormHandler with Catalyst

=head1 DESCRIPTION

A tutorial for beginners to L<HTML::FormHandler>

=head1 Using HTML::FormHandler with Catalyst

This tutorial demonstrates how you can use L<HTML::FormHandler>
to manage forms, validate form input, and interface your forms with the database.

=head1 Installation 

Use CPAN to install L<HTML::FormHandler> 

=head1 Use the Tutorial application

We'll use the files that were created in the L<Catalyst::Manual::Tutorial>, in
order to concentrate on just the bits where HTML::FormHandler is useful.
You can download a tar file of the tutorial files from the Catalyst
code repository. (See L<Catalyst::Manual::Tutorial::Intro>.)

=head2 Create an HTML::FormHandler form

Untar the tutorial and make a lib/MyApp/Form directory. In that directory 
create the file Book.pm.

   package MyApp::Form::Book;

   use HTML::FormHandler::Moose;
   extends 'HTML::FormHandler::Model::DBIC';

   has '+item_class' => ( default =>'Books' );
   has_field 'title' => ( type => 'Text' );
   has_field 'rating' => ( type => 'Integer' );
   has_field 'authors' => ( type => 'Multiple', label_column => 'last_name' );
   has_field 'submit' => ( type => 'Submit', value => 'Submit' );

   no HTML::FormHandler::Moose;
   1;

This is your Form class. The form initializes the 'item_class' to the
source name of your DBIx::Class result class. The form's fields are defined
with the 'has_field' sugar, or in a 'field_list'. The names of the fields 
should match a column, relationship, or other accessor in your DBIx::Class 
result class.

The basic fields have only a 'type', such as
'Text', or 'Integer'. These types are actually the names of 
L<HTML::FormHandler::Field> classes. 
'Text' and 'Integer' are types that are provided by HTML::FormHandler, 
in L<HTML::FormHandler::Field::Text> and L<HTML::FormHandler::Field::Integer>. 

The 'Multiple' type will allow you to easily create a multiple select 
list from the 'authors' relationship.  The 'label_column' attribute
must be defined because the column in the 'authors' table which is used 
to create the select list does not have the default column name ('name').

The 'submit' field is necessary if you are going to use FormHandler to
render your form. It wouldn't be necessary for hand-built templates or HTML.

Eventually you will want to create your own field classes, but for 
this simple form the default types are adequate.

=head2 Connect HTML::FormHandler to your controller 

Edit lib/MyApp/Controller/Books.pm.  Add use Moose:

    use Moose;
    BEGIN { extends 'Catalyst::Controller' }
    use MyApp::Form::Book;

Create an attribute to hold your form:

   has 'form' => ( isa => 'MyApp::Form::Book', is => 'rw',
       lazy => 1, default => sub { MyApp::Form::Book->new } );


=head2 Add Action to Display and Save the Form

In C<lib/MyApp/Controller/Books.pm> add the following method:

    sub edit : Local {
        my ( $self, $c, $book_id ) = @_;

        $c->stash( template => 'books/edit.tt2',
                   form => $self->form ); 

        # Validate and insert/update database 
        return unless $self->form->process( item_id => $book_id,
           params => $c->req->parameters,
           schema => $c->model('DB')->schema ); 

        # Form validated, return to the books list
        $c->flash->{status_msg} = 'Book saved';
        $c->res->redirect($c->uri_for('list'));
    }

This will handle both creating new books, and updating old books.
If $book_id is undefined, then HTML::FormHandler will create
a new book from your form. If you pass in a DBIx::Class row
object instead of a primary key, you don't need to specify the
schema. 

=head2 Render the form

To use simple rendering, add a line to your form class:

   with 'HTML::FormHandler::Render::Simple';

Then save a copy of C<root/src/books/edit.tt2> and create a new file that
contains only: 

   [% form.render %] 

=head2 Alternative hand-built Template for the form (optional)

Although L<HTML::FormHandler::Render::Simple> works well for scaffolding and may
be adequate for simple forms, sometimes it's necessary to hand build
HTML. This section contains an example of a Template Toolkit template
that may be used to display a FormHandler form.

In some cases, you might want to use the rendering for just the field
and build custom divs or tables or whatever around it:

  <div class="mycustomclass">
  [% form.render_field('book') %]
  </div> 

If you don't want to play with HTML at this point, you can skip ahead
to the next section.

You could also use TT macros to do pretty sophisticated
template generation. But for now, we'll stick to a straightforward TT
template:

Delete the single statement in C<root/src/books/edit.tt2>, and enter 
or copy the following:

   [% META title = 'Book Form' %]

   [% FOR field IN form.error_fields %]
     [% FOR error IN field.errors %]
       <p><span class="error" id="error">
          [% field.label _ ': ' _ error %] </span></p>
     [% END %]
   [% END %]

   <form name="[% form.name %]" 
         action="[% c.uri_for('edit', form.item_id) %]" 
         method="post">
   <p>
   [% f = form.field('title') %]
   <label class="label" for="[% f.name %]">[% f.label %]:</label>
   <input type="text" name="[% f.name %]" id="[% f.name %]" value="[% f.fif %]">
   </p>
   <p>
   [% f = form.field('rating') %]
   <label class="label" for="[% f.name %]">[% f.label %]:</label>
   <input type="text" name="[% f.name %]" id="[% f.name %]" %] value="[% f.fif %]">
   </p>
   <p>
   [% f = form.field('authors') %]
   <label class="label" for="[% f.name %]">[% f.label %]:</label>
   <select name="[% f.name %]" multiple="multiple" size="[% f.size %]">
     [% FOR option IN f.options %]
       <option value="[% option.value %]" 
         [% FOREACH selval IN f.fif %]
             [% IF selval == option.value %]selected="selected"[% END %]
         [% END %]>
       [% option.label | html %]</option>
     [% END %] 
   </select>
   </p>
   <input class="button" name="submit" type="submit" value="Submit" />
   </form>
    
   <p><a href="[% c.uri_for('list') %]">Return to book list</a></p>


=head2 Add links to access create and update actions

Add a link to root/src/books/list.tt2 to allow you to edit
an existing book, by changing the last <td> cell in the book
list:

   <td>
      <a href="[% c.uri_for('delete', book.id) %]">Delete</a>|
      <a href="[% c.uri_for('edit', book.id) %]">Edit</a>
   </td>
      
Change the link to create a book at the bottom of the file: 

    <p>
      <a href="[% c.uri_for('edit') %]">Create book</a>
    </p>


=head2 Test the L<HTML::FormHandler> Create Form


Start up the server for MyApp:

    $ script/myapp_server.pl

(You'll need to login with test01/mypass if you're using the packaged 
tutorial.) Click the new "Create book" link at the bottom to display 
the form.  Fill in the fields and click submit.  You should be 
returned to the Book List page with a "Book saved" message.

Magic! A new book has been created and saved to the database
with very little code in your controller.

Click on the 'edit' links, and edit the existing books. Changes
should be saved and displayed properly. Try to add an alphabetic
character to the rating field. You should get an error message.


=head2 Add additional attributes to your form's fields 

We'll add a couple of 'label' attribute to the fields: 

   has_field 'title' => ( type => 'Text', label => 'Title of a Book' );
   has_field 'rating' => ( type => 'Integer', label => 'Rating (1-5)' );
   has_field 'authors' => ( type => 'Multiple', label_column => 'last_name' );

<<<<<<< HEAD
    
L<HTML::FormHandler> doesn't have built-in attributes for a submit button, but
if you want to put one in your form to use in a template, go ahead.

   has_field 'submit' => (
       type  => 'Submit',  # Case matters here.
       name  => 'Save',
       value => 'Save It!',
   );

In a template, you could then access this with:

   <input class="button"
          type="[% form.field('Save').widget %]"
          name="[% form.field('Save').name %]"
          value="[% form.field('Save').value %]" />

Note that as you need to know the name of the submit field in order to query
the object and get it's value it may be easier to just say:

   <input class="button"
          type="submit"
          name="Save"
          value="[% form.field('Save').value %]" />

Also, the HTML type (input type="text") is not the same as the field's type.
The former (text, submit, button, checkbox, file, hidden, etc.) can be found by
calling the form field's widget method.

   <input type="[% form.field('Save').widget %]">

For more information see L<HTML::FormHandler::Field/widget>'s widget method.

If you want all your forms to have a submit button definition, you can put this
in a base Form class. Or create a Moose::Role and group a number of similar
functions together.

=======
>>>>>>> 58d2bd07
If you want a new attribute in your fields, it's very easy to add it to your 
custom Field classes.

   package MyApp::Form::Field::Extra;
   use Moose;
   extends 'HTML::FormHandler::Field';

   has 'my_attribute' => ( isa => Str, is => 'ro' );

   1;

Now if your Field classes inherit from this, you can have a 'my_attribute' 
attribute for all your fields. Or use a Moose role instead of inheritance. 

You can also add attributes to the base FormHandler field class using Moose.
This technique is described in L<HTML::FormHandler::Manual::Cookbook>.

=head1 L<HTML::FormHandler> Validation 

Now we'll add more validation to ensure that users
are entering correct data. 

Update the fields in the form file:

   has_field 'title' => ( type => 'Text', label => 'Title of a Book',
      required => 1, size => 40, minlength => 5 );
   has_field 'rating' => ( type => 'Integer', label => 'Rating (1-5)',
      required => 1, required_message => 'You must rate the book',
      range_start => 1, range_end => 5 );
   has_field 'authors' => ( type => 'Multiple', label_column => 'last_name',
      required => 1 );

We've made all the fields required.
We added 'size' and 'minlength' attributes to the 'title' field. These 
are attributes of the 'Text' Field, which will use them to validate.
We've added 'range_start' and 'range_end' attributes to the 'rating' field.
Numbers entered in the form will be checked to make sure they fall within
the defined range. (Another option would have been to use the 'IntRange'
field type, which makes it easy to create a select list of numbers.)

=head2 Add customized validation

Usually you would create a Field class for validation that will 
be performed on more than one field, but it is easy to perform
custom validation on a per-field basis.

This form doesn't really require any customized validation, 
so we'll add a silly field constraint.  Add the following to the form:

   sub validate_title {
      my ( $self, $field ) = @_;
      $field->add_error("The word \'Rainbows\' is not allowed in titles")
         if ( $field->value =~ /Rainbows/ );
   }

You can also apply Moose constraints and transforms. Validation can also
be performed in a form 'validate_<field_name' method, in a 'validate_model'
routine, and in a custom field class. 
You can validate that the field is unique, or use a dependency list to make
more fields required if one is updated.

=head2 Check out the validation 

Restart the development server, login, and try adding books with
various errors: title length less than 5 or more than 40, rating
above 5, leaving out a particular field.  Create a book with
'Rainbows' in the title.

You should get error messages for every error.

=head2 Database accessors

Although you can do database specific actions in a form class, you
should limit this to actions that won't be required for anything
except for your HTML forms. Other actions should be done in your 
L<DBIx::Class> classes. L<HTML::FormHandler::Model::DBIC> allows
the use of custom accessors, making it easier to keep the code
in the right place.

=head1 AUTHORS

Gerda Shank, gshank@cpan.org

=head1 COPYRIGHT

This library is free software, you can redistribute it and/or modify it under
the same terms as Perl itself.

=cut
<|MERGE_RESOLUTION|>--- conflicted
+++ resolved
@@ -226,46 +226,6 @@
    has_field 'rating' => ( type => 'Integer', label => 'Rating (1-5)' );
    has_field 'authors' => ( type => 'Multiple', label_column => 'last_name' );
 
-<<<<<<< HEAD
-    
-L<HTML::FormHandler> doesn't have built-in attributes for a submit button, but
-if you want to put one in your form to use in a template, go ahead.
-
-   has_field 'submit' => (
-       type  => 'Submit',  # Case matters here.
-       name  => 'Save',
-       value => 'Save It!',
-   );
-
-In a template, you could then access this with:
-
-   <input class="button"
-          type="[% form.field('Save').widget %]"
-          name="[% form.field('Save').name %]"
-          value="[% form.field('Save').value %]" />
-
-Note that as you need to know the name of the submit field in order to query
-the object and get it's value it may be easier to just say:
-
-   <input class="button"
-          type="submit"
-          name="Save"
-          value="[% form.field('Save').value %]" />
-
-Also, the HTML type (input type="text") is not the same as the field's type.
-The former (text, submit, button, checkbox, file, hidden, etc.) can be found by
-calling the form field's widget method.
-
-   <input type="[% form.field('Save').widget %]">
-
-For more information see L<HTML::FormHandler::Field/widget>'s widget method.
-
-If you want all your forms to have a submit button definition, you can put this
-in a base Form class. Or create a Moose::Role and group a number of similar
-functions together.
-
-=======
->>>>>>> 58d2bd07
 If you want a new attribute in your fields, it's very easy to add it to your 
 custom Field classes.
 
