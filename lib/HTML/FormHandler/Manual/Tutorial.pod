=head1 NAME

HTML::FormHandler::Manual::Tutorial - use FormHandler with Catalyst

=head1 DESCRIPTION

A tutorial for beginners to L<HTML::FormHandler>

=head1 Using HTML::FormHandler with Catalyst

This tutorial demonstrates how you can use L<HTML::FormHandler>
to manage forms, validate form input, and interface your forms with the database.

=head1 Installation 

Use CPAN to install L<HTML::FormHandler> 

=head1 Use the Tutorial application

We'll use the files that were created in the L<Catalyst::Manual::Tutorial>, in
order to concentrate on just the bits where HTML::FormHandler is useful.
You can download a tar file of the tutorial files from the Catalyst
code repository. (See L<Catalyst::Manual::Tutorial::Intro>.)

=head2 Create an HTML::FormHandler form

Untar the tutorial and make a lib/MyApp/Form directory. In that directory 
create the file Book.pm.

   package MyApp::Form::Book;

   use HTML::FormHandler::Moose;
   extends 'HTML::FormHandler::Model::DBIC';

   has '+item_class' => ( default =>'Books' );
   has_field 'title' => ( type => 'Text' );
   has_field 'rating' => ( type => 'Integer' );
   has_field 'authors' => ( type => 'Multiple', label_column => 'last_name' );
   has_field 'submit' => ( type => 'Submit', value => 'Submit' );

   no HTML::FormHandler::Moose;
   1;

This is your Form class. The form initializes the 'item_class' to the
source name of your DBIx::Class result class. The form's fields are defined
with the 'has_field' sugar, or in a 'field_list'. The names of the fields 
should match a column, relationship, or other accessor in your DBIx::Class 
result class.

The basic fields have only a 'type', such as
'Text', or 'Integer'. These types are actually the names of 
L<HTML::FormHandler::Field> classes. 
'Text' and 'Integer' are types that are provided by HTML::FormHandler, 
in L<HTML::FormHandler::Field::Text> and L<HTML::FormHandler::Field::Integer>. 

The 'Multiple' type will allow you to easily create a multiple select 
list from the 'authors' relationship.  The 'label_column' attribute
must be defined because the column in the 'authors' table which is used 
to create the select list does not have the default column name ('name').

The 'submit' field is necessary if you are going to use FormHandler to
render your form. It wouldn't be necessary for hand-built templates or HTML.

Eventually you will want to create your own field classes, but for 
this simple form the default types are adequate.

=head2 Connect HTML::FormHandler to your controller 

Edit lib/MyApp/Controller/Books.pm.  Add use Moose:

    use Moose;
<<<<<<< HEAD
    BEGIN {
       extends 'Catalyst::Controller';
    }
=======
    BEGIN { extends 'Catalyst::Controller' }
>>>>>>> 469e2b9e
    use MyApp::Form::Book;

Create an attribute to hold your form:

   has 'form' => ( isa => 'MyApp::Form::Book', is => 'rw',
       lazy => 1, default => sub { MyApp::Form::Book->new } );


=head2 Add Action to Display and Save the Form

In C<lib/MyApp/Controller/Books.pm> add the following method:

    sub edit : Local {
        my ( $self, $c, $book_id ) = @_;

        $c->stash( template => 'books/edit.tt2',
                   form => $self->form ); 

        # Validate and insert/update database 
        return unless $self->form->process( item_id => $book_id,
           params => $c->req->parameters,
           schema => $c->model('DB')->schema ); 

        # Form validated, return to the books list
        $c->flash->{status_msg} = 'Book saved';
        $c->res->redirect($c->uri_for('list'));
    }

This will handle both creating new books, and updating old books.
If $book_id is undefined, then HTML::FormHandler will create
a new book from your form. If you pass in a DBIx::Class row
object instead of a primary key, you don't need to specify the
schema. 

=head2 Render the form

To use simple rendering, add a line to your form class:

   with 'HTML::FormHandler::Render::Simple';

Then save a copy of C<root/src/books/edit.tt2> and create a new file that
contains only: 

   [% form.render %] 

=head2 Alternative hand-built Template for the form (optional)

Although L<HTML::FormHandler::Render::Simple> works well for scaffolding and may
be adequate for simple forms, sometimes it's necessary to hand build
HTML. This section contains an example of a Template Toolkit template
that may be used to display a FormHandler form.

In some cases, you might want to use the rendering for just the field
and build custom divs or tables or whatever around it:

  <div class="mycustomclass">
  [% form.render_field('book') %]
  </div> 

If you don't want to play with HTML at this point, you can skip ahead
to the next section.

You could also use TT macros to do pretty sophisticated
template generation. But for now, we'll stick to a straightforward TT
template:

Delete the single statement in C<root/src/books/edit.tt2>, and enter 
or copy the following:

   [% META title = 'Book Form' %]

   [% FOR field IN form.error_fields %]
     [% FOR error IN field.errors %]
       <p><span class="error" id="error">
          [% field.label _ ': ' _ error %] </span></p>
     [% END %]
   [% END %]


   <form name="[% form.name %]" 
         action="[% c.uri_for('edit', form.item_id) %]" 
         method="post">

   <p>
   [% f = form.field('title') %]
   <label class="label" for="[% f.name %]">[% f.label %]:</label>
   <input type="text" name="[% f.name %]" id="[% f.name %]" value="[% f.fif %]">
   </p>

   <p>
   [% f = form.field('rating') %]
   <label class="label" for="[% f.name %]">[% f.label %]:</label>
   <input type="text" name="[% f.name %]" id="[% f.name %]" %] value="[% f.fif %]">
   </p>

   <p>
   [% f = form.field('authors') %]
   <label class="label" for="[% f.name %]">[% f.label %]:</label>
   <select name="[% f.name %]" multiple="multiple" size="[% f.size %]">
     [% FOR option IN f.options %]
       <option value="[% option.value %]" 
         [% FOREACH selval IN f.fif %]
             [% IF selval == option.value %]selected="selected"[% END %]
         [% END %]>
       [% option.label | html %]</option>
     [% END %] 
   </select>
   </p>
    
   <input class="button" name="submit" type="submit" value="Submit" />

   </form>
    
   <p><a href="[% c.uri_for('list') %]">Return to book list</a></p>


=head2 Add links to access create and update actions

Add a link to root/src/books/list.tt2 to allow you to edit
an existing book, by changing the last <td> cell in the book
list:

   <td>
      <a href="[% c.uri_for('delete', book.id) %]">Delete</a>|
      <a href="[% c.uri_for('edit', book.id) %]">Edit</a>
   </td>
      
Change the link to create a book at the bottom of the file: 

    <p>
      <a href="[% c.uri_for('edit') %]">Create book</a>
    </p>


=head2 Test the L<HTML::FormHandler> Create Form


Start up the server for MyApp:

    $ script/myapp_server.pl

(You'll need to login with test01/mypass if you're using the packaged 
tutorial.) Click the new "Create book" link at the bottom to display 
the form.  Fill in the fields and click submit.  You should be 
returned to the Book List page with a "Book saved" message.

Magic! A new book has been created and saved to the database
with very little code in your controller.

Click on the 'edit' links, and edit the existing books. Changes
should be saved and displayed properly. Try to add an alphabetic
character to the rating field. You should get an error message.


=head2 Add additional attributes to your form's fields 

We'll add a couple of 'label' attribute to the fields: 

   has_field 'title' => ( type => 'Text', label => 'Title of a Book' );
   has_field 'rating' => ( type => 'Integer', label => 'Rating (1-5)' );
   has_field 'authors' => ( type => 'Multiple', label_column => 'last_name' );

    
<<<<<<< HEAD
=======
L<HTML::FormHandler> doesn't have built-in attributes for a submit button, but
if you want to put one in your form to use in a template, go ahead.

   has_field 'submit' => (
       type  => 'Submit',  # Case matters here.
       name  => 'Save',
       value => 'Save It!',
   );

In a template, you could then access this with:

   <input class="button"
          type="[% form.field('Save').widget %]"
          name="[% form.field('Save').name %]"
          value="[% form.field('Save').value %]" />

Note that as you need to know the name of the submit field in order to query
the object and get it's value it may be easier to just say:

   <input class="button"
          type="submit"
          name="Save"
          value="[% form.field('Save').value %]" />

Also, the HTML type (input type="text") is not the same as the field's type.
The former (text, submit, button, checkbox, file, hidden, etc.) can be found by
calling the form field's widget method.

   <input type="[% form.field('Save').widget %]">

For more information see L<HTML::FormHandler::Field>'s widget method.

>>>>>>> 469e2b9e
If you want all your forms to have a submit button definition, you can put this
in a base Form class. Or create a Moose::Role and group a number of similar
functions together.

If you want a new attribute in your fields, it's very easy to add it to your 
custom Field classes.

   package MyApp::Form::Field::Extra;
   use Moose;
   extends 'HTML::FormHandler::Field';

   has 'my_attribute' => ( isa => Str, is => 'ro' );

   1;

Now if your Field classes inherit from this, you can have a 'my_attribute' 
attribute for all your fields. Or use a Moose role instead of inheritance. 

=head1 L<HTML::FormHandler> Validation 

Now we'll add more validation to ensure that users
are entering correct data. 

Update the fields form file:

   has_field 'title' => ( type => 'Text', label => 'Title of a Book',
      required => 1, size => 40, minlength => 5 );
   has_field 'rating' => ( type => 'Integer', label => 'Rating (1-5)',
      required => 1, required_message => 'You must rate the book',
      range_start => 1, range_end => 5 );
   has_field 'authors' => ( type => 'Multiple', label_column => 'last_name',
      required => 1 );

We've made all the fields required.
We added 'size' and 'minlength' attributes to the 'title' field. These 
are attributes of the 'Text' Field, which will use them to validate.
We've added 'range_start' and 'range_end' attributes to the 'rating' field.
Numbers entered in the form will be checked to make sure they fall within
the defined range. (Another option would have been to use the 'IntRange'
field type, which makes it easy to create a select list of numbers.)

=head2 Add customized validation

Usually you would create a Field class for validation that will 
be performed on more than one field, but it is easy to perform
custom validation on a per-field basis.

This form doesn't really require any customized validation, 
so we'll add a silly field constraint.  Add the following to the form:

  apply [ { check => sub { shift !~ /Rainbows/ },
            message => "The word \'Rainbows\' is not allowed in titles' }
        ];

You can also apply Moose constraints and transforms. Validation can also
be performed in a form 'validate_<field_name' method, in a 'validate_model'
routine, and in a custom field class. 
You can validate that the field is unique, or use a dependency list to make
more fields required if one is updated.

=head2 Check out the validation 

Restart the development server, login, and try adding books with
various errors: title length less than 5 or more than 40, rating
above 5, leaving out a particular field.  Create a book with
'Rainbows' in the title.

You should get error messages for every error.

=head2 Database accessors

Although you can do database specific actions in a form class, you
should limit this to actions that won't be required for anything
except for your HTML forms. Other actions should be done in your 
L<DBIx::Class> classes. L<HTML::FormHandler::Model::DBIC> allows
the use of custom accessors, making it easier to keep the code
in the right place.

=head1 AUTHORS

Gerda Shank, gshank@cpan.org

=head1 COPYRIGHT

This library is free software, you can redistribute it and/or modify it under
the same terms as Perl itself.

=cut
<|MERGE_RESOLUTION|>--- conflicted
+++ resolved
@@ -69,13 +69,7 @@
 Edit lib/MyApp/Controller/Books.pm.  Add use Moose:
 
     use Moose;
-<<<<<<< HEAD
-    BEGIN {
-       extends 'Catalyst::Controller';
-    }
-=======
     BEGIN { extends 'Catalyst::Controller' }
->>>>>>> 469e2b9e
     use MyApp::Form::Book;
 
 Create an attribute to hold your form:
@@ -154,23 +148,19 @@
      [% END %]
    [% END %]
 
-
    <form name="[% form.name %]" 
          action="[% c.uri_for('edit', form.item_id) %]" 
          method="post">
-
    <p>
    [% f = form.field('title') %]
    <label class="label" for="[% f.name %]">[% f.label %]:</label>
    <input type="text" name="[% f.name %]" id="[% f.name %]" value="[% f.fif %]">
    </p>
-
    <p>
    [% f = form.field('rating') %]
    <label class="label" for="[% f.name %]">[% f.label %]:</label>
    <input type="text" name="[% f.name %]" id="[% f.name %]" %] value="[% f.fif %]">
    </p>
-
    <p>
    [% f = form.field('authors') %]
    <label class="label" for="[% f.name %]">[% f.label %]:</label>
@@ -184,9 +174,7 @@
      [% END %] 
    </select>
    </p>
-    
    <input class="button" name="submit" type="submit" value="Submit" />
-
    </form>
     
    <p><a href="[% c.uri_for('list') %]">Return to book list</a></p>
@@ -238,46 +226,6 @@
    has_field 'rating' => ( type => 'Integer', label => 'Rating (1-5)' );
    has_field 'authors' => ( type => 'Multiple', label_column => 'last_name' );
 
-    
-<<<<<<< HEAD
-=======
-L<HTML::FormHandler> doesn't have built-in attributes for a submit button, but
-if you want to put one in your form to use in a template, go ahead.
-
-   has_field 'submit' => (
-       type  => 'Submit',  # Case matters here.
-       name  => 'Save',
-       value => 'Save It!',
-   );
-
-In a template, you could then access this with:
-
-   <input class="button"
-          type="[% form.field('Save').widget %]"
-          name="[% form.field('Save').name %]"
-          value="[% form.field('Save').value %]" />
-
-Note that as you need to know the name of the submit field in order to query
-the object and get it's value it may be easier to just say:
-
-   <input class="button"
-          type="submit"
-          name="Save"
-          value="[% form.field('Save').value %]" />
-
-Also, the HTML type (input type="text") is not the same as the field's type.
-The former (text, submit, button, checkbox, file, hidden, etc.) can be found by
-calling the form field's widget method.
-
-   <input type="[% form.field('Save').widget %]">
-
-For more information see L<HTML::FormHandler::Field>'s widget method.
-
->>>>>>> 469e2b9e
-If you want all your forms to have a submit button definition, you can put this
-in a base Form class. Or create a Moose::Role and group a number of similar
-functions together.
-
 If you want a new attribute in your fields, it's very easy to add it to your 
 custom Field classes.
 
@@ -291,6 +239,9 @@
 
 Now if your Field classes inherit from this, you can have a 'my_attribute' 
 attribute for all your fields. Or use a Moose role instead of inheritance. 
+
+You can also add attributes to the base FormHandler field class using Moose.
+This technique is described in L<HTML::FormHandler::Manual::Cookbook>.
 
 =head1 L<HTML::FormHandler> Validation 
 
@@ -324,9 +275,11 @@
 This form doesn't really require any customized validation, 
 so we'll add a silly field constraint.  Add the following to the form:
 
-  apply [ { check => sub { shift !~ /Rainbows/ },
-            message => "The word \'Rainbows\' is not allowed in titles' }
-        ];
+   sub validate_title {
+      my ( $self, $field ) = @_;
+      $field->add_error("The word \'Rainbow\' is not allowed in titles")
+         if ( $field->value =~ /Rainbows/ );
+   }
 
 You can also apply Moose constraints and transforms. Validation can also
 be performed in a form 'validate_<field_name' method, in a 'validate_model'
